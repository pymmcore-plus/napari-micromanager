--- conflicted
+++ resolved
@@ -135,18 +135,10 @@
                 return
 
     @ensure_main_thread  # type: ignore [misc]
-<<<<<<< HEAD
     def _on_mda_frame(self, image: np.ndarray, event: ActiveMDAEvent) -> None:
         """Process on the `frameReady` event from the core."""
         meta: SequenceMeta | None = event.sequence.metadata.get(SEQUENCE_META_KEY)
         if meta is None:
-=======
-    def _on_mda_frame(self, image: np.ndarray, event: MDAEvent) -> None:
-        """Called on the `frameReady` event from the core."""
-        seq_meta = getattr(event.sequence, "metadata", None)
-        if not (seq_meta and seq_meta.get(SEQUENCE_META_KEY)):
-            # this is not an MDA we started
->>>>>>> 429776da
             return
         event = cast("ActiveMDAEvent", event)
 
@@ -226,102 +218,6 @@
             },
         )
 
-<<<<<<< HEAD
-    def _get_defaultdict_layers(self, event: ActiveMDAEvent) -> defaultdict[Any, set]:
-        layergroups = defaultdict(set)
-        for lay in self.viewer.layers:
-            if lay.metadata.get("uid") == event.sequence.uid:
-                key = lay.metadata.get("grid")[:8]
-                layergroups[key].add(lay)
-        return layergroups
-
-    def _add_frame_to_mda_layer(
-        self, image: np.ndarray, event: ActiveMDAEvent, meta: SequenceMeta
-    ) -> None:
-        """Add `image` to the appropriate zarr array for the given `event`."""
-        axis_order = list(event.sequence.used_axes)
-        # Remove 'c' from idxs if we are splitting channels
-        # also prepare the channel suffix that we use for keeping track of arrays
-        channel = ""
-        if meta.split_channels and event.channel:
-            channel = f"_{event.channel.config}_{event.index['c']:03d}"
-
-            # split channels checked but no channels added
-            with contextlib.suppress(ValueError):
-                axis_order.remove("c")
-
-        # get the actual index of this image into the array and
-        # add it to the zarr store
-        im_idx = tuple(event.index[k] for k in axis_order)
-
-        z_arr = self._tmp_arrays[str(event.sequence.uid) + channel][0]
-        z_arr[im_idx] = image
-
-        # move the viewer step to the most recently added image
-        # this seems to work better than self.viewer.dims.set_point(a, v)
-        cs = list(self.viewer.dims.current_step)
-        for a, v in enumerate(im_idx):
-            cs[a] = v
-        self.viewer.dims.current_step = tuple(cs)
-
-        # display
-        fname = meta.file_name if meta.should_save else "Exp"
-        layer_name = f"{fname}_{event.sequence.uid}{channel}"
-        layer = self.viewer.layers[layer_name]
-        if not layer.visible:
-            layer.visible = True
-        # layer.reset_contrast_limits()
-
-    def _add_frame_to_explorer_layer(
-        self, image: np.ndarray, event: ActiveMDAEvent, meta: SequenceMeta
-    ) -> None:
-        im_idx = tuple(event.index[k] for k in event.sequence.used_axes)
-        z_arr = self._tmp_arrays[str(event.sequence.uid)][0]
-        z_arr[im_idx] = image
-
-        cs = list(self.viewer.dims.current_step)
-        for a, v in enumerate(im_idx):
-            cs[a] = v
-        self.viewer.dims.current_step = tuple(cs)
-
-        fname = meta.file_name if meta.should_save else "Exp"
-        layer = self.viewer.layers[f"{fname}_{event.sequence.uid}"]
-        if not layer.visible:
-            layer.visible = True
-        layer.reset_contrast_limits()
-
-    def _add_frame_to_explorer_translate_layer(
-        self, image: np.ndarray, event: ActiveMDAEvent, meta: SequenceMeta
-    ) -> None:
-        im_idx = tuple(event.index[k] for k in event.sequence.used_axes if k != "p")
-        layer_name = f"{event.pos_name}_{event.sequence.uid}"
-        z_arr = self._tmp_arrays[layer_name][0]
-        z_arr[im_idx] = image
-
-        x = meta.explorer_translation_points[event.index["p"]][0]
-        y = -meta.explorer_translation_points[event.index["p"]][1]
-
-        layergroups = self._get_defaultdict_layers(event)
-        # unlink layers to translate
-        for group in layergroups.values():
-            unlink_layers(group)
-
-        # translate only once
-        fname = meta.file_name if meta.should_save else "Exp"
-        layer = self.viewer.layers[f"{fname}_{layer_name}"]
-        if (layer.translate[-2], layer.translate[-1]) != (y, x):
-            layer.translate = (y, x)
-        layer.metadata["translate"] = True
-
-        # link layers after translation
-        for group in layergroups.values():
-            link_layers(group)
-
-        cs = list(self.viewer.dims.current_step)
-        for a, v in enumerate(im_idx):
-            cs[a] = v
-        self.viewer.dims.current_step = tuple(cs)
-=======
     def _translate_explorer_layer(self, layer_name: str, event: ActiveMDAEvent) -> None:
         """Translate `layer_name` according to the event."""
         meta = event.sequence.metadata["napari_mm_sequence_meta"]
@@ -333,7 +229,6 @@
             if tuple(layer.translate) != (-y, x):
                 layer.translate = (-y, x)
             layer.metadata["translate"] = True
->>>>>>> 429776da
 
         # to fix a bug in display (e.g. 3x3 grid)
         layer.visible = False
