--- conflicted
+++ resolved
@@ -8,13 +8,7 @@
 
 import napari
 import zarr
-<<<<<<< HEAD
-from pymmcore_plus import CMMCorePlus
 from superqt.utils import create_worker, ensure_main_thread
-from useq import MDAEvent, MDASequence
-=======
-from superqt.utils import create_worker, ensure_main_thread
->>>>>>> 413e3061
 
 from ._mda_meta import SEQUENCE_META_KEY, SequenceMeta
 from ._saving import save_sequence
@@ -205,14 +199,11 @@
         for a, v in enumerate(im_idx):
             cs[a] = v
         self.viewer.dims.current_step = cs
-<<<<<<< HEAD
 
     @ensure_main_thread  # type: ignore [misc]
     def _reset_viewer_dims(self) -> None:
         """Reset the viewer dims to the first image."""
         self.viewer.dims.current_step = [0] * len(self.viewer.dims.current_step)
-=======
->>>>>>> 413e3061
 
     def _on_mda_finished(self, sequence: MDASequence) -> None:
         self._mda_running = False
@@ -229,18 +220,11 @@
         # have the sequence argument, it will not be called by `_on_mda_finished` but we
         # can link it to the self._io_t.finished signal ("finished": self._process_
         # remaining_frames) and the saving code below will be removed.
-<<<<<<< HEAD
         self._reset_viewer_dims()
         while self._deck:
             self._process_frame(*self._deck.pop())
 
         # to remove when using proper writer
-=======
-        while self._deck:
-            self._process_frame(*self._deck.pop())
-
-        # to remove whne using proper writer
->>>>>>> 413e3061
         if (meta := sequence.metadata.get(SEQUENCE_META_KEY)) is not None:
             sequence = cast("ActiveMDASequence", sequence)
             save_sequence(sequence, self.viewer.layers, meta)
