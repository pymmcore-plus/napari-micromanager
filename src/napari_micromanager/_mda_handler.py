from __future__ import annotations

import contextlib
import tempfile
import time
from collections import deque
from typing import TYPE_CHECKING, Any, Callable, Generator, cast

import napari
import numpy as np
import zarr
from pymmcore_plus import CMMCorePlus
from superqt.utils import create_worker, ensure_main_thread
from useq import MDAEvent, MDASequence

from ._mda_meta import SEQUENCE_META_KEY, SequenceMeta
from ._saving import save_sequence

if TYPE_CHECKING:
    from uuid import UUID

    import napari.viewer
    from napari.layers import Image
    from pymmcore_plus.core.events._protocol import PSignalInstance
    from typing_extensions import NotRequired, TypedDict

    class SequenceMetaDict(TypedDict):
        """Dict containing the SequenceMeta object that we add when starting MDAs."""

        napari_mm_sequence_meta: SequenceMeta

    class ActiveMDASequence(MDASequence):
        """MDASequence that whose metadata dict contains our special SequenceMeta."""

        metadata: SequenceMetaDict  # type: ignore [assignment]

    class ActiveMDAEvent(MDAEvent):
        """Event that has been assigned a sequence."""

        sequence: ActiveMDASequence

    # TODO: the keys are accurate, but currently this is at the top level layer.metadata
    # we should nest it under a napari_micromanager key
    class LayerMeta(TypedDict):
        """Metadata that we add to layer.metadata."""

        mode: str
        useq_sequence: MDASequence
        uid: UUID
        grid: NotRequired[str]
        grid_pos: NotRequired[str]
        ch_id: NotRequired[str]
        translate: NotRequired[bool]


class _NapariMDAHandler:
    """Object mediating events between an in-progress MDA and the napari viewer.

    It is typically created by the MainWindow, but could conceivably live alone.

    Parameters
    ----------
    mmcore : CMMCorePlus
        The Micro-Manager core instance.
    viewer : napari.viewer.Viewer
        The napari viewer instance.
    """

    def __init__(self, mmcore: CMMCorePlus, viewer: napari.viewer.Viewer) -> None:
        self._mmc = mmcore
        self.viewer = viewer

        # mapping of id -> (zarr.Array, temporary directory) for each layer created
        self._tmp_arrays: dict[str, tuple[zarr.Array, tempfile.TemporaryDirectory]] = {}
        self._deck: deque[tuple[np.ndarray, MDAEvent]] = deque()

        # Add all core connections to this list.  This makes it easy to disconnect
        # from core when this widget is closed.
        self._connections: list[tuple[PSignalInstance, Callable]] = [
            (self._mmc.mda.events.frameReady, self._on_mda_frame),
            (self._mmc.mda.events.sequenceStarted, self._on_mda_started),
            (self._mmc.mda.events.sequenceFinished, self._on_mda_finished),
        ]
        for signal, slot in self._connections:
            signal.connect(slot)

    def _cleanup(self) -> None:
        for signal, slot in self._connections:
            with contextlib.suppress(TypeError, RuntimeError):
                signal.disconnect(slot)
        # Clean up temporary files we opened.
        for z, v in self._tmp_arrays.values():
            z.store.close()
            with contextlib.suppress(NotADirectoryError):
                v.cleanup()

    @ensure_main_thread  # type: ignore [misc]
    def _on_mda_started(self, sequence: MDASequence) -> None:
        """Create temp folder and block gui when mda starts."""
        meta: SequenceMeta | None = sequence.metadata.get(SEQUENCE_META_KEY)

        if meta is None:
            # this is not an MDA we started
            # TODO: should we still handle this with some sane defaults?
            return
        sequence = cast("ActiveMDASequence", sequence)

        # pause acquisition until zarr layer(s) are added
        self._mmc.mda.toggle_pause()

        # determine the new layers that need to be created for this experiment
        # (based on the sequence mode, and whether we're splitting C/P, etc.)
        axis_labels, layers_to_create = _determine_sequence_layers(sequence)

        yx_shape = [self._mmc.getImageHeight(), self._mmc.getImageWidth()]

        # now create a zarr array in a temporary directory for each layer
        for id_, shape, kwargs in layers_to_create:
            tmp = tempfile.TemporaryDirectory()
            dtype = f"uint{self._mmc.getImageBitDepth()}"
            # create the zarr array and add it to the viewer
            z = zarr.open(
                str(tmp.name),
                shape=shape + yx_shape,
                dtype=dtype,
                chunks=tuple([1] * len(shape) + yx_shape),  # VERY IMPORTANT FOR SPEED!
            )
            fname = meta.file_name if meta.should_save else "Exp"
            self._create_empty_image_layer(z, f"{fname}_{id_}", sequence, **kwargs)

            # store the zarr array and temporary directory for later cleanup
            self._tmp_arrays[id_] = (z, tmp)

        # set axis_labels after adding the images to ensure that the dims exist
        self.viewer.dims.axis_labels = axis_labels

        self._deck = deque()
        self._mda_running = True
        self._io_t = create_worker(
            self._watch_mda,
            _start_thread=True,
            _connect={"yielded": self._update_viewer_dims}
            # NOTE: once we have a proper writer, we can add here:
            # "finished": self._process_remaining_frames
        )

        # resume acquisition after zarr layer(s) is(are) added
        self._mmc.mda.toggle_pause()

    def _watch_mda(
        self,
    ) -> Generator[tuple[str | None, tuple[int, ...] | None], None, None]:
        """Watch the MDA for new frames and process them as they come in."""
        while self._mda_running:
            if self._deck:
                layer_name, im_idx = self._process_frame(*self._deck.pop())
                yield layer_name, im_idx
            else:
                time.sleep(0.1)

<<<<<<< HEAD
    def _on_mda_frame(self, image: np.ndarray, event: MDAEvent) -> None:
        """Called on the `frameReady` event from the core."""
        self._deck.append((image, event))

    def _process_frame(
        self, image: np.ndarray, event: MDAEvent
    ) -> tuple[str | None, tuple[int, ...] | None]:
        seq_meta = getattr(event.sequence, "metadata", None)

        if not (seq_meta and seq_meta.get(SEQUENCE_META_KEY)):
            # this is not an MDA we started
            return None, None

        event = cast("ActiveMDAEvent", event)
=======
    @ensure_main_thread  # type: ignore [misc]
    def _on_mda_frame(self, image: np.ndarray, event: ActiveMDAEvent) -> None:
        """Process on the `frameReady` event from the core."""
        meta = event.sequence.metadata.get(SEQUENCE_META_KEY)
        if meta is None:
            return
>>>>>>> df6ff3b2

        # get info about the layer we need to update
        _id, im_idx, layer_name = _id_idx_layer(event)

        # update the zarr array backing the layer
        self._tmp_arrays[_id][0][im_idx] = image

        return layer_name, im_idx

    @ensure_main_thread  # type: ignore [misc]
    def _update_viewer_dims(
        self, args: tuple[str | None, tuple[int, ...] | None]
    ) -> None:
        """Update the viewer dims to match the current image."""
        layer_name, im_idx = args

        if layer_name is None or im_idx is None:
            return

        layer: Image = self.viewer.layers[layer_name]
        if not layer.visible:
            layer.visible = True

        cs = list(self.viewer.dims.current_step)
        for a, v in enumerate(im_idx):
            cs[a] = v
        self.viewer.dims.current_step = cs

    def _on_mda_finished(self, sequence: MDASequence) -> None:
        self._mda_running = False

        # NOTE: this will be REMOVED when using proper WRITER (e.g.
        # https://github.com/pymmcore-plus/pymmcore-MDA-writers or
        # https://github.com/fdrgsp/pymmcore-MDA-writers/tree/update_writer). See the
        # comment in _process_remaining_frames for more details.
        self._process_remaining_frames(sequence)

    def _process_remaining_frames(self, sequence: MDASequence) -> None:
        """Process any remaining frames after the MDA has finished."""
        # NOTE: when switching to a proper wtiter to save files, this method will not
        # have the sequence argument, it will not be called by `_on_mda_finished` but we
        # can link it to the self._io_t.finished signal ("finished": self._process_
        # remaining_frames) and the saving code below will be removed.
        while self._deck:
            self._process_frame(*self._deck.pop())

        # to remove whne using proper writer
        if (meta := sequence.metadata.get(SEQUENCE_META_KEY)) is not None:
            sequence = cast("ActiveMDASequence", sequence)
            save_sequence(sequence, self.viewer.layers, meta)

    def _create_empty_image_layer(
        self,
        arr: zarr.Array,
        name: str,
        sequence: MDASequence,
        **kwargs: Any,  # extra kwargs to add to layer metadata
    ) -> Image:
        """Create new napari layer for zarr array about to be acquired.

        Parameters
        ----------
        arr : zarr.Array
            The array to create a layer for.
        name : str
            The name of the layer.
        sequence : MDASequence
            The sequence that will be acquired.
        **kwargs
            Extra kwargs will be added to `layer.metadata`.
        """
        # we won't have reached this point if meta is None
        meta = cast("SequenceMeta", sequence.metadata.get(SEQUENCE_META_KEY))

        # add Z to layer scale
        if (pix_size := self._mmc.getPixelSizeUm()) != 0:
            scale = [1.0] * (arr.ndim - 2) + [pix_size] * 2
            if (index := sequence.used_axes.find("z")) > -1:
                if meta.split_channels and sequence.used_axes.find("c") < index:
                    index -= 1
                scale[index] = getattr(sequence.z_plan, "step", 1)
        else:
            # return to default
            scale = [1.0, 1.0]

        return self.viewer.add_image(
            arr,
            name=name,
            blending="additive",
            visible=False,
            scale=scale,
            metadata={
                "mode": meta.mode,
                "useq_sequence": sequence,
                "uid": sequence.uid,
                **kwargs,
            },
        )


def _get_axis_labels(sequence: MDASequence) -> tuple[list[str], bool]:
    """Get the axis labels using only axes that are present in events."""
    # axis main sequence
    main_seq_axis = list(sequence.used_axes)
    if not sequence.stage_positions:
        return main_seq_axis, False
    # axes from sub sequences
    sub_seq_axis: list = []
    for p in sequence.stage_positions:
        if p.sequence is not None:
            sub_seq_axis.extend(
                [ax for ax in p.sequence.used_axes if ax not in main_seq_axis]
            )
    return main_seq_axis + sub_seq_axis, bool(sub_seq_axis)


def _determine_sequence_layers(
    sequence: ActiveMDASequence,
) -> tuple[list[str], list[tuple[str, list[int], dict[str, Any]]]]:
    # sourcery skip: extract-duplicate-method
    """Return (axis_labels, (id, shape, and metadata)) for each layer to add for seq.

    This function is called at the beginning of a new MDA sequence to determine
    how many layers we're going to create, and what their shapes and metadata
    should be. The data is used to create new empty zarr arrays and napari layers.

    Parameters
    ----------
    sequence : MDASequence
        The sequence to get layers for.
    img_shape : tuple[int, int]
        The YX shape of a single image in the sequence.
        (this argument might not need to be passed here, perhaps could be handled
        be the caller of this function)

    Returns
    -------
    tuple[list[str], list[tuple[str, list[int], dict[str, Any]]]]
        A 2-tuple of `(axis_labels, layer_info)` where:
            - `axis_labels` is a list of axis names.
            e.g. `['t', 'c', 'g', 'z', 'y', 'x']`
            - `layer_info` is a list of `(id, layer_shape, layer_meta)` tuples, where
              `id` is a unique id for the layer, `layer_shape` is the shape of the
              layer, and `layer_meta` is metadata to add to `layer.metadata`. e.g.:
              `[('3670fc63-c570-4920-949f-16601143f2e3', [4, 2, 4], {})]`
    """
    # if we got to this point, sequence.metadata[SEQUENCE_META_KEY] should exist
    meta = sequence.metadata["napari_mm_sequence_meta"]

    # these are all the layers we're going to create
    # each item is a tuple of (id, shape, layer_metadata)
    _layer_info: list[tuple[str, list[int], dict[str, Any]]] = []

    axis_labels, pos_sequence = _get_axis_labels(sequence)

    layer_shape = [sequence.sizes[k] or 1 for k in axis_labels]

    if pos_sequence:
        for p in sequence.stage_positions:
            if not p.sequence:
                continue
            pos_g_shape = p.sequence.sizes["g"]
            index = axis_labels.index("g")
            layer_shape[index] = max(layer_shape[index], pos_g_shape)

    if meta.split_channels:
        c_idx = axis_labels.index("c")
        axis_labels.pop(c_idx)
        layer_shape.pop(c_idx)
        for i, ch in enumerate(sequence.channels):
            channel_id = f"{ch.config}_{i:03d}"
            id_ = f"{sequence.uid}_{channel_id}"
            _layer_info.append((id_, layer_shape, {"ch_id": channel_id}))

    else:
        _layer_info.append((str(sequence.uid), layer_shape, {}))

    axis_labels += ["y", "x"]

    return axis_labels, _layer_info


def _id_idx_layer(event: ActiveMDAEvent) -> tuple[str, tuple[int, ...], str]:
    """Get the tmp_path id, index, and layer name for a given event.

    Parameters
    ----------
    event : ActiveMDAEvent
        An event for which to retrieve the id, index, and layer name.


    Returns
    -------
    tuple[str, tuple[int, ...], str]
        A 3-tuple of (id, index, layer_name) where:
            - `id` is the id of the tmp_path for the event (to get the zarr array).
            - `index` is the index in the underlying zarr array where the event image
              should be saved.
            - `layer_name` is the name of the corresponding layer in the viewer.
    """
    meta = cast("SequenceMeta", event.sequence.metadata.get(SEQUENCE_META_KEY))

    axis_order, pos_sequence = _get_axis_labels(event.sequence)

    suffix = ""
    prefix = meta.file_name if meta.should_save else "Exp"

    if meta.split_channels and event.channel:
        suffix = f"_{event.channel.config}_{event.index['c']:03d}"
        axis_order.remove("c")

    _id = f"{event.sequence.uid}{suffix}"

    # the index of this event in the full zarr array
    im_idx: tuple[int, ...] = ()
    for k in axis_order:
        try:
            im_idx += (event.index[k],)
        # if axis not in event.index
        # e.g. if we have bot a position sequence grid and a single position
        except KeyError:
            im_idx += (0,)

    # the name of this layer in the napari viewer
    layer_name = f"{prefix}_{event.sequence.uid}{suffix}"

<<<<<<< HEAD
    return _id, im_idx, layer_name
=======
def _get_grid_layer_groups(layers: Iterable[Image], uid: UUID) -> dict[str, set[Image]]:
    """Return a dict of layers grouped by their grid id.

    dict keys are the the first 8 characters of the grid id and the values
    are the layers that have that grid id.

    Parameters
    ----------
    layers : Iterable[Image]
        A list of layers to search for grid layers.
    uid : str
        The uid of the sequence that the layers belong to.
    """
    layergroups: defaultdict[str, set[Image]] = defaultdict(set)
    for lay in layers:
        if lay.metadata.get("uid") == uid and (grid := lay.metadata.get("grid")):
            layergroups[grid[:8]].add(lay)
    return layergroups
>>>>>>> df6ff3b2
<|MERGE_RESOLUTION|>--- conflicted
+++ resolved
@@ -158,9 +158,8 @@
             else:
                 time.sleep(0.1)
 
-<<<<<<< HEAD
     def _on_mda_frame(self, image: np.ndarray, event: MDAEvent) -> None:
-        """Called on the `frameReady` event from the core."""
+        """Called on the `frameReady` event from the core."""  # noqa: D401
         self._deck.append((image, event))
 
     def _process_frame(
@@ -173,14 +172,6 @@
             return None, None
 
         event = cast("ActiveMDAEvent", event)
-=======
-    @ensure_main_thread  # type: ignore [misc]
-    def _on_mda_frame(self, image: np.ndarray, event: ActiveMDAEvent) -> None:
-        """Process on the `frameReady` event from the core."""
-        meta = event.sequence.metadata.get(SEQUENCE_META_KEY)
-        if meta is None:
-            return
->>>>>>> df6ff3b2
 
         # get info about the layer we need to update
         _id, im_idx, layer_name = _id_idx_layer(event)
@@ -407,25 +398,4 @@
     # the name of this layer in the napari viewer
     layer_name = f"{prefix}_{event.sequence.uid}{suffix}"
 
-<<<<<<< HEAD
-    return _id, im_idx, layer_name
-=======
-def _get_grid_layer_groups(layers: Iterable[Image], uid: UUID) -> dict[str, set[Image]]:
-    """Return a dict of layers grouped by their grid id.
-
-    dict keys are the the first 8 characters of the grid id and the values
-    are the layers that have that grid id.
-
-    Parameters
-    ----------
-    layers : Iterable[Image]
-        A list of layers to search for grid layers.
-    uid : str
-        The uid of the sequence that the layers belong to.
-    """
-    layergroups: defaultdict[str, set[Image]] = defaultdict(set)
-    for lay in layers:
-        if lay.metadata.get("uid") == uid and (grid := lay.metadata.get("grid")):
-            layergroups[grid[:8]].add(lay)
-    return layergroups
->>>>>>> df6ff3b2
+    return _id, im_idx, layer_name