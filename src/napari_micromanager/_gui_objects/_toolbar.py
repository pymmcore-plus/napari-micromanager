--- conflicted
+++ resolved
@@ -59,7 +59,7 @@
 }
 
 
-class MicroManagerToolbar(QWidget):
+class MicroManagerToolbar(QMainWindow):
     """Create a QToolBar for the Main Window."""
 
     def __init__(self, viewer: napari.viewer.Viewer) -> None:
@@ -85,17 +85,6 @@
                 )
 
         self._dock_widgets: dict[str, QDockWidget] = {}
-<<<<<<< HEAD
-
-        self._is_initialized = False
-        self.installEventFilter(self)
-
-    def _initialize_main_window(self, main_win: QMainWindow) -> None:
-        if self._is_initialized:
-            return
-
-=======
->>>>>>> fdbb767a
         # add toolbar items
         toolbar_items = [
             ConfigToolBar(self),
@@ -109,14 +98,6 @@
             ShuttersToolBar(self),
         ]
         for item in toolbar_items:
-<<<<<<< HEAD
-            if item is None:
-                main_win.addToolBarBreak(Qt.ToolBarArea.TopToolBarArea)
-            else:
-                main_win.addToolBar(Qt.ToolBarArea.TopToolBarArea, item)
-
-        self._is_initialized = True
-=======
             if item:
                 self.addToolBar(Qt.ToolBarArea.TopToolBarArea, item)
             else:
@@ -124,7 +105,6 @@
 
         self._is_initialized = False
         self.installEventFilter(self)
->>>>>>> fdbb767a
 
     def _initialize(self) -> None:
         if self._is_initialized or not (
@@ -159,219 +139,9 @@
             and obj is self
             and not self._is_initialized
         ):
-<<<<<<< HEAD
             if not (win := getattr(self.viewer.window, "_qt_window", None)):
                 return False
             self._initialize_main_window(cast(QMainWindow, win))
-=======
-            self._initialize()
-
-        return False
-
-    def _add_cfg(self) -> QToolBar:
-        """Create a QToolBar with the `ConfigurationWidget`."""
-        cfg_toolbar = QToolBar("Configuration", self)
-        cfg_toolbar.setObjectName("MM-Configuration")
-        cfg_toolbar.setMinimumHeight(TOOLBAR_SIZE)
-        cfg_toolbar.setSizePolicy(
-            QSizePolicy.Policy.Expanding, QSizePolicy.Policy.Fixed
-        )
-        cfg_wdg = ConfigurationWidget()
-        cfg_wdg.setStyleSheet(GROUPBOX_STYLE)
-        cfg_wdg.setTitle("")
-        cfg_wdg.layout().setContentsMargins(5, 0, 5, 0)
-        cfg_toolbar.addWidget(cfg_wdg)
-
-        return cfg_toolbar
-
-    def _create_groupbox(self) -> QGroupBox:
-        wdg = QGroupBox()
-        wdg.setLayout(QHBoxLayout())
-        wdg.layout().setContentsMargins(5, 0, 5, 0)
-        wdg.layout().setSpacing(0)
-        return wdg
-
-    def _add_objective(self) -> QToolBar:
-        """Create a QToolBar with the `ObjectivesWidget`."""
-        obj_toolbar = QToolBar("Objectives", self)
-        obj_toolbar.setObjectName("MM-Objectives")
-        obj_toolbar.setMinimumHeight(TOOLBAR_SIZE)
-
-        wdg = self._create_groupbox()
-        wdg.setStyleSheet(GROUPBOX_STYLE)
-        # TODO: add this directly to ObjectivesWidget
-        self.obj_wdg = ObjectivesWidget()
-        self.obj_wdg.setMinimumWidth(0)
-        self.obj_wdg._mmc.events.systemConfigurationLoaded.connect(self._resize_obj)
-        self.obj_wdg._combo.setSizePolicy(
-            QSizePolicy.Policy.Fixed, QSizePolicy.Policy.Fixed
-        )
-        wdg.layout().addWidget(self.obj_wdg)
-        obj_toolbar.addWidget(wdg)
-
-        return obj_toolbar
-
-    # TODO: add this directly to ObjectivesWidget
-    def _resize_obj(self) -> None:
-        self.obj_wdg._combo.setSizePolicy(
-            QSizePolicy.Policy.Fixed, QSizePolicy.Policy.Fixed
-        )
-        self.obj_wdg.setMinimumWidth(0)
-        self.obj_wdg._combo.adjustSize()
-
-    def _add_snap_live_toolbar(self) -> QToolBar:
-        """Create a QToolBar with the `SnapButton` and `LiveButton`."""
-        snap_live_toolbar = QToolBar("Snap Live", self)
-        snap_live_toolbar.setObjectName("MM-Snap")
-        snap_live_toolbar.setMinimumHeight(TOOLBAR_SIZE)
-
-        wdg = self._create_groupbox()
-        wdg.layout().setSpacing(3)
-        wdg.setStyleSheet("border: 0px;")
-
-        snap_btn = SnapButton()
-        snap_btn.setText("")
-        snap_btn.setToolTip("Snap")
-        snap_btn.setFixedSize(TOOL_SIZE, TOOL_SIZE)
-        wdg.layout().addWidget(snap_btn)
-
-        live_btn = LiveButton()
-        live_btn.setText("")
-        live_btn.setToolTip("Live Mode")
-        live_btn.button_text_off = ""
-        live_btn.button_text_on = ""
-        live_btn.setFixedSize(TOOL_SIZE, TOOL_SIZE)
-        wdg.layout().addWidget(live_btn)
-
-        snap_live_toolbar.addWidget(wdg)
-
-        return snap_live_toolbar
-
-    def _add_channels(self) -> QToolBar:
-        """Create a QToolBar with the `ChannelWidget`."""
-        ch_toolbar = QToolBar("Channels", self)
-        ch_toolbar.setObjectName("MM-Channels")
-        ch_toolbar.setMinimumHeight(TOOLBAR_SIZE)
-
-        wdg = self._create_groupbox()
-        wdg.layout().setSpacing(5)
-        wdg.setStyleSheet(GROUPBOX_STYLE)
-
-        ch_lbl = QLabel(text="Channel:")
-        wdg.layout().addWidget(ch_lbl)
-        wdg.layout().addWidget(ChannelGroupWidget())
-        wdg.layout().addWidget(ChannelWidget())
-
-        ch_toolbar.addWidget(wdg)
-
-        return ch_toolbar
-
-    def _add_exposure(self) -> QToolBar:
-        """Create a QToolBar with the `DefaultCameraExposureWidget`."""
-        exp_toolbar = QToolBar("Exposure", self)
-        exp_toolbar.setObjectName("MM-Exposure")
-        exp_toolbar.setMinimumHeight(TOOLBAR_SIZE)
-
-        wdg = self._create_groupbox()
-        wdg.setStyleSheet(GROUPBOX_STYLE)
-
-        exposure_wdg = DefaultCameraExposureWidget()
-        exp_lbl = QLabel(text="Exposure:")
-        exp_layout = cast(QHBoxLayout, exposure_wdg.layout())
-        exp_layout.setContentsMargins(0, 0, 0, 0)
-        exp_layout.setSpacing(3)
-        exp_layout.insertWidget(0, exp_lbl)
-        wdg.layout().addWidget(exposure_wdg)
-
-        exp_toolbar.addWidget(wdg)
-
-        return exp_toolbar
-
-    def _add_shutter_toolbar(self) -> QToolBar:
-        """Create a QToolBar with the `MMShuttersWidget`."""
-        shutters_toolbar = QToolBar("Shutters", self)
-        shutters_toolbar.setObjectName("MM-Shutters")
-        shutters_toolbar.setMinimumHeight(TOOLBAR_SIZE)
-
-        wdg = self._create_groupbox()
-        wdg.layout().setSpacing(3)
-        wdg.setStyleSheet("border: 0px;")
-
-        shutter_wdg = MMShuttersWidget()
-        shutter_wdg.setMinimumHeight(TOOL_SIZE)
-        wdg.layout().addWidget(shutter_wdg)
-
-        shutters_toolbar.addWidget(wdg)
-
-        return shutters_toolbar
-
-    def _add_tools_toolsbar(self) -> QToolBar:
-        """Add a QToolBar containing QPushButtons for pymmcore-widgets.
-
-        e.g. Property Browser, GroupPresetTableWidget, ...
-
-        QPushButtons are connected to the `_show_dock_widget` method.
-
-        The QPushButton.whatsThis() property is used to store the key that
-        will be used by the `_show_dock_widget` method.
-        """
-        tools_toolbar = QToolBar("Tools", self)
-        tools_toolbar.setObjectName("MM-Tools")
-        tools_toolbar.setMinimumHeight(TOOLBAR_SIZE)
-
-        wdg = self._create_groupbox()
-        wdg.layout().setSpacing(3)
-        wdg.setStyleSheet("border: 0px;")
-
-        for key in DOCK_WIDGETS:
-            btn_icon = DOCK_WIDGETS[key][1]
-            if btn_icon is None:
-                continue
-            btn = self._make_tool_button(key, btn_icon)
-            btn.setWhatsThis(key)
-            btn.clicked.connect(self._show_dock_widget)
-            wdg.layout().addWidget(btn)
-
-        tools_toolbar.addWidget(wdg)
-
-        return tools_toolbar
-
-    def _make_tool_button(self, tooltip: str, btn_icon: str) -> QPushButton:
-        """Create the QPushbutton for the tools QToolBar."""
-        btn = QPushButton()
-        btn.setToolTip(tooltip)
-        btn.setFixedSize(TOOL_SIZE, TOOL_SIZE)
-        btn.setIcon(icon(btn_icon, color=(0, 255, 0)))
-        btn.setIconSize(QSize(30, 30))
-        return btn
-
-    def _add_plugins_toolbar(self) -> QToolBar:
-        """Add a QToolBar containing plugins QPushButtons.
-
-        e.g. MDA, ...
-
-        QPushButtons are connected to the `_show_dock_widget` method.
-
-        The QPushButton.whatsThis() property is used to store the key that
-        will be used by the `_show_dock_widget` method.
-        """
-        plgs_toolbar = QToolBar("Plugins")
-        plgs_toolbar.setObjectName("MM-Plugins")
-        plgs_toolbar.setMinimumHeight(TOOLBAR_SIZE)
-
-        wdg = QGroupBox()
-        wdg.setLayout(QHBoxLayout())
-        wdg.layout().setContentsMargins(5, 0, 5, 0)
-        wdg.layout().setSpacing(3)
-        wdg.setStyleSheet("border: 0px;")
-
-        mda = self._make_plugin_button("MDA", "MultiDimensional Acquisition")
-        wdg.layout().addWidget(mda)
-
-        plgs_toolbar.addWidget(wdg)
-
-        return plgs_toolbar
->>>>>>> fdbb767a
 
         return False
 
