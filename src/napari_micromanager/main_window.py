--- conflicted
+++ resolved
@@ -15,12 +15,8 @@
 from ._gui_objects._toolbar import MicroManagerToolbar
 
 if TYPE_CHECKING:
-<<<<<<< HEAD
     from pathlib import Path
 
-    import numpy as np
-=======
->>>>>>> c33cb239
     from pymmcore_plus.core.events._protocol import PSignalInstance
 
 
@@ -31,21 +27,9 @@
 class MainWindow(MicroManagerToolbar):
     """The main napari-micromanager widget that gets added to napari."""
 
-<<<<<<< HEAD
     def __init__(
         self, viewer: napari.viewer.Viewer, config: str | Path | None = None
     ) -> None:
-        adapter_path = find_micromanager()
-        if not adapter_path:
-            raise RuntimeError(
-                "Could not find micromanager adapters. Please run "
-                "`mmcore install` or install manually and set "
-                "MICROMANAGER_PATH."
-            )
-
-=======
-    def __init__(self, viewer: napari.viewer.Viewer) -> None:
->>>>>>> c33cb239
         super().__init__(viewer)
 
         # get global CMMCorePlus instance
