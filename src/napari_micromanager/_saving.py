--- conflicted
+++ resolved
@@ -98,26 +98,5 @@
             if "ch_id" not in i.metadata or i.metadata.get("uid") != sequence.uid:
                 continue
             filename = f"{fname}_{i.metadata['ch_id']}_p{p:03}"
-<<<<<<< HEAD
-            ax = sequence.axis_order.index("p") if len(sequence.time_plan) > 0 else 0
-            _imsave(folder_path / f"{filename}.tif", np.take(i.data, p, axis=ax))
-=======
             ax = sequence.axis_order.index("p") if sequence.sizes.get("t", 0) > 0 else 0
-            _imsave(folder_path / f"{filename}.tif", np.take(i.data, p, axis=ax))
-
-
-# TODO: to be fixed
-def _save_explorer_scan(
-    sequence: MDASequence, layers: LayerList, meta: SequenceMeta
-) -> None:
-    if not meta.translate_explorer:
-        _save_mda_sequence(sequence, layers, meta)
-    else:
-        path = Path(meta.save_dir)
-        folder = ensure_unique(path / "explorer_scan", extension="", ndigits=3)
-        folder.mkdir(parents=True, exist_ok=True)
-
-        mda_layers = [i for i in layers if i.metadata.get("uid") == sequence.uid]
-        napari.save_layers(folder, mda_layers)
-        return
->>>>>>> 60f13ca2
+            _imsave(folder_path / f"{filename}.tif", np.take(i.data, p, axis=ax))