--- conflicted
+++ resolved
@@ -35,10 +35,7 @@
     fonticon-materialdesignicons6
     tifffile
     zarr
-<<<<<<< HEAD
     pymmcore-widgets @ git+https://github.com/pymmcore-plus/pymmcore-widgets.git
-=======
->>>>>>> 277602a4
 
 [options.extras_require]
 testing =
