--- conflicted
+++ resolved
@@ -78,14 +78,8 @@
     "E",    # style errors
     "F",    # flakes
     "D",    # pydocstyle
-<<<<<<< HEAD
-    "I001", # isort
-    "UP",   # pyupgrade
-=======
     "I",    # isort
     "UP",   # pyupgrade
-    # "N",  # pep8-naming
->>>>>>> 429776da
     "S",    # bandit
     "C",    # flake8-comprehensions
     "B",    # flake8-bugbear
