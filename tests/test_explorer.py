--- conflicted
+++ resolved
@@ -162,13 +162,7 @@
     # make the images non-square
     mmc.setProperty("Camera", "OnCameraCCDYSize", 500)
 
-<<<<<<< HEAD
-    with qtbot.waitSignal(mmc.mda.events.sequenceFinished, timeout=4000):
-=======
-    with qtbot.waitSignals(
-        [_exp.metadataInfo, mmc.mda.events.sequenceFinished], timeout=10000
-    ):
->>>>>>> 7e497b1e
+    with qtbot.waitSignal(mmc.mda.events.sequenceFinished, timeout=10000):
         _exp.buttons_wdg.run_button.click()
 
     assert exp_seq is not None
