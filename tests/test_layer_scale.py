--- conflicted
+++ resolved
@@ -36,15 +36,8 @@
 
     layer = viewer.layers[0]
     if sequence.z_plan:
-<<<<<<< HEAD
-        assert (
-            layer.scale[layer.data.shape.index(sequence.z_plan.num_positions())]
-            == z_step
-        )
-=======
         num_z = len(list(sequence.z_plan))
         assert layer.scale[layer.data.shape.index(num_z)] == z_step
->>>>>>> a1e60c6c
     else:
         expect = [1] * (layer.data.ndim - 2) + [mmc.getPixelSizeUm()] * 2
         assert tuple(layer.scale) == tuple(expect)
