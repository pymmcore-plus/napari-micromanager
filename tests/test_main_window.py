<<<<<<< HEAD
import numpy as np
import pytest
from micromanager_gui.main_window import MainWindow
from useq import MDASequence


=======
import os
from pathlib import Path

import micromanager_gui
import numpy as np
import pytest
from micromanager_gui.main_window import MainWindow
from useq import MDASequence


>>>>>>> c8e1fbba
# https://docs.pytest.org/en/stable/fixture.html
@pytest.fixture
def main_window(qtbot, make_napari_viewer):
    # qtbot is, itself, a fixture provided by pytest-qt
    # that starts a QApp for us

<<<<<<< HEAD
    win = MainWindow(viewer=make_napari_viewer())
    win.load_cfg()
=======
    if not os.getenv("MICROMANAGER_PATH"):
        try:
            root = Path(micromanager_gui.__file__)
            mm_path = list(root.parent.glob("Micro-Manager*"))[0]
            os.environ["MICROMANAGER_PATH"] = str(mm_path)
        except IndexError:
            raise AssertionError(
                "MICROMANAGER_PATH env var was not set, and Micro-Manager "
                "installation was not found in this package.  Please run "
                "`python micromanager_gui/install_mm.py"
            )

    win = MainWindow(viewer=make_napari_viewer())
    win._mmc.loadSystemConfiguration("demo")
>>>>>>> c8e1fbba
    return win


def test_main_window(main_window: MainWindow):
<<<<<<< HEAD
    assert main_window
=======
    assert not main_window.viewer.layers
>>>>>>> c8e1fbba
    mda = MDASequence(
        time_plan={"loops": 4, "interval": 0.1},
        z_plan={"range": 3, "step": 1},
        channels=["DAPI", "FITC"],
    )
    for event in mda:
<<<<<<< HEAD
        print(event.index)
        frame = np.random.rand(128, 128)
        main_window._on_mda_frame(frame, event)
=======
        frame = np.random.rand(128, 128)
        main_window._on_mda_frame(frame, event)
    assert main_window.viewer.layers[-1].data.shape == (4, 2, 4, 128, 128)
>>>>>>> c8e1fbba
<|MERGE_RESOLUTION|>--- conflicted
+++ resolved
@@ -1,11 +1,4 @@
-<<<<<<< HEAD
-import numpy as np
-import pytest
-from micromanager_gui.main_window import MainWindow
-from useq import MDASequence
 
-
-=======
 import os
 from pathlib import Path
 
@@ -16,17 +9,14 @@
 from useq import MDASequence
 
 
->>>>>>> c8e1fbba
+
 # https://docs.pytest.org/en/stable/fixture.html
 @pytest.fixture
 def main_window(qtbot, make_napari_viewer):
     # qtbot is, itself, a fixture provided by pytest-qt
     # that starts a QApp for us
 
-<<<<<<< HEAD
-    win = MainWindow(viewer=make_napari_viewer())
-    win.load_cfg()
-=======
+
     if not os.getenv("MICROMANAGER_PATH"):
         try:
             root = Path(micromanager_gui.__file__)
@@ -41,28 +31,21 @@
 
     win = MainWindow(viewer=make_napari_viewer())
     win._mmc.loadSystemConfiguration("demo")
->>>>>>> c8e1fbba
+
     return win
 
 
 def test_main_window(main_window: MainWindow):
-<<<<<<< HEAD
-    assert main_window
-=======
+
     assert not main_window.viewer.layers
->>>>>>> c8e1fbba
+    
     mda = MDASequence(
         time_plan={"loops": 4, "interval": 0.1},
         z_plan={"range": 3, "step": 1},
         channels=["DAPI", "FITC"],
     )
     for event in mda:
-<<<<<<< HEAD
-        print(event.index)
+
         frame = np.random.rand(128, 128)
         main_window._on_mda_frame(frame, event)
-=======
-        frame = np.random.rand(128, 128)
-        main_window._on_mda_frame(frame, event)
-    assert main_window.viewer.layers[-1].data.shape == (4, 2, 4, 128, 128)
->>>>>>> c8e1fbba
+    assert main_window.viewer.layers[-1].data.shape == (4, 2, 4, 128, 128)