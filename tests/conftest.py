--- conflicted
+++ resolved
@@ -22,17 +22,13 @@
     win = MainWindow(viewer=viewer, remote=request.param == "remote")
     config_path = os.path.dirname(os.path.abspath(__file__)) + "/test_config.cfg"
     win._mmc.loadSystemConfiguration(config_path)
-<<<<<<< HEAD
-
     win._set_enabled(True)
 
     try:
         yield win
     finally:
         viewer.close()
-=======
-    return win
->>>>>>> eac0da7c
+
 
 
 @pytest.fixture
