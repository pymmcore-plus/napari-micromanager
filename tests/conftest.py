import os
import uuid
from typing import Tuple

import numpy as np
import pytest
from napari import Viewer
from pymmcore_plus import server
from useq import MDASequence

from micromanager_gui._group_and_presets_tab import RenameGroupPreset
from micromanager_gui.main_window import MainWindow
from micromanager_gui.multid_widget import SequenceMeta

ExplorerTuple = Tuple[MainWindow, MDASequence, SequenceMeta]


@pytest.fixture(params=["local", "remote"])
def main_window(qtbot, request):
    if request.param == "remote":
        server.try_kill_server()

    viewer = Viewer(show=False)
    win = MainWindow(viewer=viewer, remote=request.param == "remote", log=False)
    config_path = os.path.dirname(os.path.abspath(__file__)) + "/test_config.cfg"
<<<<<<< HEAD
    win.cfg_LineEdit.setText(config_path)
    win.load_cfg()
    win._rw = RenameGroupPreset()
=======
    win.cfg.cfg_LineEdit.setText(config_path)
    win.load_cfg()

    win._set_enabled(True)
>>>>>>> bb7d40cd

    try:
        yield win
    finally:
        viewer.close()


@pytest.fixture
def explorer_no_channel(main_window: MainWindow) -> ExplorerTuple:

    main_window.explorer.scan_size_spinBox_r.setValue(2)
    main_window.explorer.scan_size_spinBox_c.setValue(2)
    main_window.explorer.ovelap_spinBox.setValue(0)

    sequence = MDASequence(
        channels=["FITC"],
        stage_positions=[
            {"x": -256.0, "y": 256.0, "z": 0.0},
            {"x": 256.0, "y": 256.0, "z": 0.0},
            {"x": 256.0, "y": -256.0, "z": 0.0},
            {"x": -256.0, "y": -256.0, "z": 0.0},
        ],
        uid=uuid.uuid4(),
    )

    main_window.explorer.SEQUENCE_META[sequence] = SequenceMeta(
        mode="explorer",
        split_channels=True,
        should_save=False,
        file_name="EXPLORER",
        save_dir="",
    )
    meta = main_window.explorer.SEQUENCE_META[sequence]

    return main_window, sequence, meta


@pytest.fixture
def explorer_one_channel(explorer_no_channel: ExplorerTuple) -> ExplorerTuple:

    main_win, sequence, _ = explorer_no_channel

    for i in range(4):
        layer = main_win.viewer.add_image(
            np.random.rand(10, 10), name=f"Pos{i}_[FITC_idx0]"
        )
        layer.metadata["uid"] = sequence.uid
        layer.metadata["ch_name"] = "FITC"
        layer.metadata["ch_id"] = 0

    return explorer_no_channel


@pytest.fixture
def explorer_two_channel(explorer_no_channel: ExplorerTuple) -> ExplorerTuple:

    main_win, sequence, _ = explorer_no_channel

    for i in range(4):
        layer_1 = main_win.viewer.add_image(
            np.random.rand(10, 10), name=f"Pos{i:03}_[FITC_idx0]"
        )
        layer_1.metadata["uid"] = sequence.uid
        layer_1.metadata["ch_name"] = "FITC"
        layer_1.metadata["ch_id"] = 0
        layer_1.metadata["scan_position"] = f"Pos{i:03}"

        layer_2 = main_win.viewer.add_image(
            np.random.rand(10, 10), name=f"Pos{i:03}_[Cy5_idx0]"
        )
        layer_2.metadata["uid"] = sequence.uid
        layer_2.metadata["ch_name"] = "Cy5"
        layer_2.metadata["ch_id"] = 1
        layer_2.metadata["scan_position"] = f"Pos{i:03}"

    return explorer_no_channel<|MERGE_RESOLUTION|>--- conflicted
+++ resolved
@@ -23,16 +23,10 @@
     viewer = Viewer(show=False)
     win = MainWindow(viewer=viewer, remote=request.param == "remote", log=False)
     config_path = os.path.dirname(os.path.abspath(__file__)) + "/test_config.cfg"
-<<<<<<< HEAD
     win.cfg_LineEdit.setText(config_path)
     win.load_cfg()
+    win._set_enabled(True)
     win._rw = RenameGroupPreset()
-=======
-    win.cfg.cfg_LineEdit.setText(config_path)
-    win.load_cfg()
-
-    win._set_enabled(True)
->>>>>>> bb7d40cd
 
     try:
         yield win
