import os
import uuid
from typing import Tuple

import numpy as np
import pytest
<<<<<<< HEAD
from napari import Viewer
from pymmcore_plus import CMMCorePlus, server
=======
from pymmcore_plus import server
>>>>>>> afe2f3d2
from useq import MDASequence

from micromanager_gui.main_window import MainWindow
from micromanager_gui.multid_widget import SequenceMeta

ExplorerTuple = Tuple[MainWindow, MDASequence, SequenceMeta]


@pytest.fixture
def global_mmcore():
    mmc = CMMCorePlus.instance()
    if len(mmc.getLoadedDevices()) < 2:
        mmc.loadSystemConfiguration()
    return mmc


@pytest.fixture(params=["local", "remote"])
def main_window(request, make_napari_viewer):
    if request.param == "remote":
        server.try_kill_server()

    viewer = make_napari_viewer()
    win = MainWindow(viewer=viewer, remote=request.param == "remote")
    config_path = os.path.dirname(os.path.abspath(__file__)) + "/test_config.cfg"
    win.cfg_wdg.cfg_LineEdit.setText(config_path)
    win._mmc.loadSystemConfiguration(config_path)

    try:
        yield win
    finally:
        viewer.close()


@pytest.fixture
def explorer_no_channel(main_window: MainWindow) -> ExplorerTuple:

    main_window.explorer.scan_size_spinBox_r.setValue(2)
    main_window.explorer.scan_size_spinBox_c.setValue(2)
    main_window.explorer.ovelap_spinBox.setValue(0)

    sequence = MDASequence(
        channels=["FITC"],
        stage_positions=[
            {"x": -256.0, "y": 256.0, "z": 0.0},
            {"x": 256.0, "y": 256.0, "z": 0.0},
            {"x": 256.0, "y": -256.0, "z": 0.0},
            {"x": -256.0, "y": -256.0, "z": 0.0},
        ],
        uid=uuid.uuid4(),
    )

    main_window.explorer.SEQUENCE_META[sequence] = SequenceMeta(
        mode="explorer",
        split_channels=True,
        should_save=False,
        file_name="EXPLORER",
        save_dir="",
    )
    meta = main_window.explorer.SEQUENCE_META[sequence]

    return main_window, sequence, meta


@pytest.fixture
def explorer_one_channel(explorer_no_channel: ExplorerTuple) -> ExplorerTuple:

    main_win, sequence, _ = explorer_no_channel

    for i in range(4):
        layer = main_win.viewer.add_image(
            np.random.rand(10, 10), name=f"Pos{i}_[FITC_idx0]"
        )
        layer.metadata["uid"] = sequence.uid
        layer.metadata["ch_name"] = "FITC"
        layer.metadata["ch_id"] = 0

    return explorer_no_channel


@pytest.fixture
def explorer_two_channel(explorer_no_channel: ExplorerTuple) -> ExplorerTuple:

    main_win, sequence, _ = explorer_no_channel

    for i in range(4):
        layer_1 = main_win.viewer.add_image(
            np.random.rand(10, 10), name=f"Pos{i:03}_[FITC_idx0]"
        )
        layer_1.metadata["uid"] = sequence.uid
        layer_1.metadata["ch_name"] = "FITC"
        layer_1.metadata["ch_id"] = 0
        layer_1.metadata["scan_position"] = f"Pos{i:03}"

        layer_2 = main_win.viewer.add_image(
            np.random.rand(10, 10), name=f"Pos{i:03}_[Cy5_idx0]"
        )
        layer_2.metadata["uid"] = sequence.uid
        layer_2.metadata["ch_name"] = "Cy5"
        layer_2.metadata["ch_id"] = 1
        layer_2.metadata["scan_position"] = f"Pos{i:03}"

    return explorer_no_channel<|MERGE_RESOLUTION|>--- conflicted
+++ resolved
@@ -4,12 +4,7 @@
 
 import numpy as np
 import pytest
-<<<<<<< HEAD
-from napari import Viewer
 from pymmcore_plus import CMMCorePlus, server
-=======
-from pymmcore_plus import server
->>>>>>> afe2f3d2
 from useq import MDASequence
 
 from micromanager_gui.main_window import MainWindow
@@ -36,11 +31,7 @@
     config_path = os.path.dirname(os.path.abspath(__file__)) + "/test_config.cfg"
     win.cfg_wdg.cfg_LineEdit.setText(config_path)
     win._mmc.loadSystemConfiguration(config_path)
-
-    try:
-        yield win
-    finally:
-        viewer.close()
+    return win
 
 
 @pytest.fixture
