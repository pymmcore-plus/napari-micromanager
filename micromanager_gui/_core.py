--- conflicted
+++ resolved
@@ -2,12 +2,7 @@
 from __future__ import annotations
 
 import re
-<<<<<<< HEAD
-from dataclasses import dataclass
-from typing import ClassVar, Iterator, Optional, Tuple
-=======
-from typing import Optional
->>>>>>> 7fa8cbe0
+from typing import Iterator, Optional, Tuple
 
 from pymmcore_plus import CMMCorePlus
 
