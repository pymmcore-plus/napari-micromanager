<?xml version="1.0" encoding="UTF-8"?>
<ui version="4.0">
 <class>MainWindow</class>
 <widget class="QWidget" name="MainWindow">
  <property name="geometry">
   <rect>
    <x>0</x>
    <y>0</y>
    <width>519</width>
    <height>844</height>
   </rect>
  </property>
  <layout class="QGridLayout" name="gridLayout_3">
   <item row="4" column="0" colspan="3">
    <widget class="QTabWidget" name="tabWidget">
     <property name="enabled">
      <bool>true</bool>
     </property>
     <property name="minimumSize">
      <size>
       <width>0</width>
       <height>0</height>
      </size>
     </property>
     <property name="currentIndex">
      <number>0</number>
     </property>
     <widget class="QWidget" name="snap_live_tab">
      <property name="enabled">
       <bool>true</bool>
      </property>
      <attribute name="title">
       <string>Snap/Live</string>
      </attribute>
      <layout class="QGridLayout" name="gridLayout_13">
       <item row="2" column="0" colspan="2">
        <widget class="QFrame" name="frame_2">
         <property name="maximumSize">
          <size>
           <width>16777215</width>
           <height>50</height>
          </size>
         </property>
         <property name="frameShape">
          <enum>QFrame::StyledPanel</enum>
         </property>
         <property name="frameShadow">
          <enum>QFrame::Raised</enum>
         </property>
         <layout class="QGridLayout" name="gridLayout_11">
          <item row="0" column="0">
           <widget class="QLabel" name="label_18">
            <property name="enabled">
             <bool>true</bool>
            </property>
            <property name="text">
             <string>Minimum Value</string>
            </property>
           </widget>
          </item>
          <item row="0" column="1">
           <widget class="QLineEdit" name="min_val_lineEdit">
            <property name="readOnly">
             <bool>true</bool>
            </property>
           </widget>
          </item>
          <item row="0" column="2">
           <widget class="QLabel" name="label_19">
            <property name="text">
             <string>Maximum Value</string>
            </property>
           </widget>
          </item>
          <item row="0" column="3">
           <widget class="QLineEdit" name="max_val_lineEdit">
            <property name="readOnly">
             <bool>true</bool>
            </property>
           </widget>
          </item>
         </layout>
        </widget>
       </item>
       <item row="0" column="1">
        <widget class="QGroupBox" name="exp_groupBox">
         <property name="enabled">
          <bool>true</bool>
         </property>
         <property name="minimumSize">
          <size>
           <width>0</width>
           <height>70</height>
          </size>
         </property>
         <property name="maximumSize">
          <size>
           <width>16777215</width>
           <height>70</height>
          </size>
         </property>
         <property name="title">
          <string>Exposure Time</string>
         </property>
         <layout class="QHBoxLayout" name="horizontalLayout_3">
          <item>
           <widget class="QSpinBox" name="exp_spinBox">
            <property name="enabled">
             <bool>true</bool>
            </property>
            <property name="alignment">
             <set>Qt::AlignCenter</set>
            </property>
            <property name="minimum">
             <number>1</number>
            </property>
            <property name="maximum">
             <number>100000</number>
            </property>
           </widget>
          </item>
          <item>
           <widget class="QLabel" name="label_12">
            <property name="minimumSize">
             <size>
              <width>30</width>
              <height>0</height>
             </size>
            </property>
            <property name="maximumSize">
             <size>
              <width>30</width>
              <height>16777215</height>
             </size>
            </property>
            <property name="text">
             <string> ms</string>
            </property>
           </widget>
          </item>
          <item>
           <spacer name="horizontalSpacer_2">
            <property name="orientation">
             <enum>Qt::Horizontal</enum>
            </property>
            <property name="sizeType">
             <enum>QSizePolicy::Fixed</enum>
            </property>
            <property name="sizeHint" stdset="0">
             <size>
              <width>40</width>
              <height>20</height>
             </size>
            </property>
           </spacer>
          </item>
         </layout>
        </widget>
       </item>
       <item row="4" column="0" colspan="2">
        <widget class="QGroupBox" name="move_to">
         <property name="title">
          <string>Move to Position</string>
         </property>
         <layout class="QGridLayout" name="gridLayout_9">
          <item row="0" column="0">
           <layout class="QGridLayout" name="gridLayout_5">
            <item row="0" column="2">
             <widget class="QLineEdit" name="y_lineEdit_main">
              <property name="alignment">
               <set>Qt::AlignCenter</set>
              </property>
              <property name="readOnly">
               <bool>true</bool>
              </property>
             </widget>
            </item>
            <item row="0" column="0">
             <widget class="QPushButton" name="move_to_main_Button">
              <property name="enabled">
               <bool>true</bool>
              </property>
              <property name="sizePolicy">
               <sizepolicy hsizetype="Fixed" vsizetype="Fixed">
                <horstretch>0</horstretch>
                <verstretch>0</verstretch>
               </sizepolicy>
              </property>
              <property name="maximumSize">
               <size>
                <width>150</width>
                <height>16777215</height>
               </size>
              </property>
              <property name="text">
               <string>Move to </string>
              </property>
             </widget>
            </item>
            <item row="0" column="1">
             <widget class="QLineEdit" name="x_lineEdit_main">
              <property name="alignment">
               <set>Qt::AlignCenter</set>
              </property>
              <property name="readOnly">
               <bool>true</bool>
              </property>
             </widget>
            </item>
           </layout>
          </item>
         </layout>
        </widget>
       </item>
       <item row="1" column="0" colspan="2">
        <widget class="QFrame" name="frame">
         <property name="maximumSize">
          <size>
           <width>16777215</width>
           <height>65</height>
          </size>
         </property>
         <property name="frameShape">
          <enum>QFrame::StyledPanel</enum>
         </property>
         <property name="frameShadow">
          <enum>QFrame::Raised</enum>
         </property>
         <layout class="QGridLayout" name="gridLayout_10">
          <item row="0" column="1">
           <widget class="QPushButton" name="live_Button">
            <property name="enabled">
             <bool>true</bool>
            </property>
            <property name="minimumSize">
             <size>
              <width>200</width>
              <height>50</height>
             </size>
            </property>
            <property name="maximumSize">
             <size>
              <width>200</width>
              <height>50</height>
             </size>
            </property>
            <property name="text">
             <string>Live</string>
            </property>
           </widget>
          </item>
          <item row="0" column="0">
           <widget class="QPushButton" name="snap_Button">
            <property name="enabled">
             <bool>true</bool>
            </property>
            <property name="sizePolicy">
             <sizepolicy hsizetype="Minimum" vsizetype="Fixed">
              <horstretch>0</horstretch>
              <verstretch>0</verstretch>
             </sizepolicy>
            </property>
            <property name="minimumSize">
             <size>
              <width>200</width>
              <height>50</height>
             </size>
            </property>
            <property name="maximumSize">
             <size>
              <width>200</width>
              <height>50</height>
             </size>
            </property>
            <property name="text">
             <string> Snap</string>
            </property>
           </widget>
          </item>
         </layout>
        </widget>
       </item>
       <item row="0" column="0">
        <widget class="QGroupBox" name="snap_channel_groupBox">
         <property name="enabled">
          <bool>true</bool>
         </property>
         <property name="minimumSize">
          <size>
           <width>0</width>
           <height>70</height>
          </size>
         </property>
         <property name="maximumSize">
          <size>
           <width>16777215</width>
           <height>70</height>
          </size>
         </property>
         <property name="title">
          <string>Channel</string>
         </property>
         <layout class="QHBoxLayout" name="horizontalLayout_2">
          <item>
           <widget class="QComboBox" name="snap_channel_comboBox">
            <property name="enabled">
             <bool>true</bool>
            </property>
            <property name="maximumSize">
             <size>
              <width>16777215</width>
              <height>16777215</height>
             </size>
            </property>
           </widget>
          </item>
          <item>
           <spacer name="horizontalSpacer">
            <property name="orientation">
             <enum>Qt::Horizontal</enum>
            </property>
            <property name="sizeType">
             <enum>QSizePolicy::Fixed</enum>
            </property>
            <property name="sizeHint" stdset="0">
             <size>
              <width>40</width>
              <height>20</height>
             </size>
            </property>
           </spacer>
          </item>
         </layout>
        </widget>
       </item>
       <item row="5" column="0">
        <spacer name="verticalSpacer">
         <property name="orientation">
          <enum>Qt::Vertical</enum>
         </property>
         <property name="sizeHint" stdset="0">
          <size>
           <width>20</width>
           <height>40</height>
          </size>
         </property>
        </spacer>
       </item>
      </layout>
     </widget>
    </widget>
   </item>
   <item row="3" column="0" colspan="3">
    <widget class="QGroupBox" name="stage_groupBox">
     <property name="enabled">
      <bool>true</bool>
     </property>
     <property name="minimumSize">
      <size>
       <width>0</width>
       <height>170</height>
      </size>
     </property>
     <property name="maximumSize">
      <size>
       <width>16777215</width>
       <height>170</height>
      </size>
     </property>
     <property name="title">
      <string>Stage</string>
     </property>
     <layout class="QGridLayout" name="gridLayout_12">
      <property name="leftMargin">
       <number>12</number>
      </property>
      <item row="0" column="2">
       <widget class="QGroupBox" name="Z_groupBox">
        <property name="enabled">
         <bool>true</bool>
        </property>
        <property name="minimumSize">
         <size>
          <width>120</width>
          <height>0</height>
         </size>
        </property>
        <property name="maximumSize">
         <size>
          <width>120</width>
          <height>16777215</height>
         </size>
        </property>
        <property name="title">
         <string>Z Control</string>
        </property>
        <layout class="QGridLayout" name="gridLayout_7">
         <property name="topMargin">
          <number>15</number>
         </property>
         <item row="0" column="0" alignment="Qt::AlignHCenter">
          <widget class="QPushButton" name="up_Button">
           <property name="enabled">
            <bool>true</bool>
           </property>
           <property name="maximumSize">
            <size>
             <width>30</width>
             <height>20</height>
            </size>
           </property>
           <property name="layoutDirection">
            <enum>Qt::LeftToRight</enum>
           </property>
           <property name="autoFillBackground">
            <bool>false</bool>
           </property>
           <property name="text">
            <string/>
           </property>
          </widget>
         </item>
         <item row="1" column="0" alignment="Qt::AlignHCenter|Qt::AlignVCenter">
          <widget class="QDoubleSpinBox" name="z_step_size_doubleSpinBox">
           <property name="enabled">
            <bool>true</bool>
           </property>
           <property name="sizePolicy">
            <sizepolicy hsizetype="Fixed" vsizetype="Fixed">
             <horstretch>0</horstretch>
             <verstretch>0</verstretch>
            </sizepolicy>
           </property>
           <property name="minimumSize">
            <size>
             <width>100</width>
             <height>0</height>
            </size>
           </property>
           <property name="maximumSize">
            <size>
             <width>150</width>
             <height>16777215</height>
            </size>
           </property>
           <property name="alignment">
            <set>Qt::AlignCenter</set>
           </property>
           <property name="buttonSymbols">
            <enum>QAbstractSpinBox::PlusMinus</enum>
           </property>
           <property name="showGroupSeparator" stdset="0">
            <bool>false</bool>
           </property>
           <property name="maximum">
            <double>10000.000000000000000</double>
           </property>
           <property name="singleStep">
            <double>0.100000000000000</double>
           </property>
           <property name="value">
            <double>1.000000000000000</double>
           </property>
<<<<<<< HEAD
=======
           <layout class="QHBoxLayout" name="horizontalLayout_3">
            <item>
             <widget class="QDoubleSpinBox" name="exp_spinBox">
              <property name="enabled">
               <bool>true</bool>
              </property>
              <property name="alignment">
               <set>Qt::AlignCenter</set>
              </property>
              <property name="minimum">
               <number>0</number>
              </property>
              <property name="value">
               <number>1</number>
              </property>
              <property name="maximum">
               <number>100000</number>
              </property>
             </widget>
            </item>
            <item>
             <widget class="QLabel" name="label_12">
              <property name="minimumSize">
               <size>
                <width>30</width>
                <height>0</height>
               </size>
              </property>
              <property name="maximumSize">
               <size>
                <width>30</width>
                <height>16777215</height>
               </size>
              </property>
              <property name="text">
               <string> ms</string>
              </property>
             </widget>
            </item>
            <item>
             <spacer name="horizontalSpacer_2">
              <property name="orientation">
               <enum>Qt::Horizontal</enum>
              </property>
              <property name="sizeType">
               <enum>QSizePolicy::Fixed</enum>
              </property>
              <property name="sizeHint" stdset="0">
               <size>
                <width>40</width>
                <height>20</height>
               </size>
              </property>
             </spacer>
            </item>
           </layout>
>>>>>>> 96a8a0ca
          </widget>
         </item>
         <item row="2" column="0" alignment="Qt::AlignHCenter">
          <widget class="QPushButton" name="down_Button">
           <property name="enabled">
            <bool>true</bool>
           </property>
           <property name="maximumSize">
            <size>
             <width>30</width>
             <height>20</height>
            </size>
           </property>
           <property name="text">
            <string/>
           </property>
          </widget>
         </item>
        </layout>
       </widget>
      </item>
      <item row="0" column="1">
       <widget class="QGroupBox" name="XY_groupBox">
        <property name="enabled">
         <bool>true</bool>
        </property>
        <property name="sizePolicy">
         <sizepolicy hsizetype="Fixed" vsizetype="Preferred">
          <horstretch>0</horstretch>
          <verstretch>0</verstretch>
         </sizepolicy>
        </property>
        <property name="minimumSize">
         <size>
          <width>180</width>
          <height>0</height>
         </size>
        </property>
        <property name="maximumSize">
         <size>
          <width>180</width>
          <height>16777215</height>
         </size>
        </property>
        <property name="title">
         <string>XY Control</string>
        </property>
        <layout class="QGridLayout" name="gridLayout_4">
         <property name="leftMargin">
          <number>5</number>
         </property>
         <property name="topMargin">
          <number>10</number>
         </property>
         <property name="rightMargin">
          <number>5</number>
         </property>
         <property name="bottomMargin">
          <number>5</number>
         </property>
         <property name="horizontalSpacing">
          <number>5</number>
         </property>
         <property name="verticalSpacing">
          <number>0</number>
         </property>
         <item row="0" column="1" alignment="Qt::AlignHCenter">
          <widget class="QPushButton" name="y_up_Button">
           <property name="enabled">
            <bool>true</bool>
           </property>
           <property name="maximumSize">
            <size>
             <width>30</width>
             <height>20</height>
            </size>
           </property>
           <property name="palette">
            <palette>
             <active>
              <colorrole role="Button">
               <brush brushstyle="SolidPattern">
                <color alpha="255">
                 <red>179</red>
                 <green>179</green>
                 <blue>179</blue>
                </color>
               </brush>
              </colorrole>
             </active>
             <inactive>
              <colorrole role="Button">
               <brush brushstyle="SolidPattern">
                <color alpha="255">
                 <red>179</red>
                 <green>179</green>
                 <blue>179</blue>
                </color>
               </brush>
              </colorrole>
             </inactive>
             <disabled>
              <colorrole role="Button">
               <brush brushstyle="SolidPattern">
                <color alpha="255">
                 <red>179</red>
                 <green>179</green>
                 <blue>179</blue>
                </color>
               </brush>
              </colorrole>
             </disabled>
            </palette>
           </property>
           <property name="text">
            <string/>
           </property>
          </widget>
         </item>
         <item row="1" column="0" alignment="Qt::AlignHCenter">
          <widget class="QPushButton" name="left_Button">
           <property name="enabled">
            <bool>true</bool>
           </property>
           <property name="maximumSize">
            <size>
             <width>20</width>
             <height>30</height>
            </size>
           </property>
           <property name="text">
            <string/>
           </property>
          </widget>
         </item>
         <item row="1" column="1" alignment="Qt::AlignHCenter|Qt::AlignVCenter">
          <widget class="QSpinBox" name="xy_step_size_SpinBox">
           <property name="enabled">
            <bool>true</bool>
           </property>
           <property name="sizePolicy">
            <sizepolicy hsizetype="Fixed" vsizetype="Fixed">
             <horstretch>0</horstretch>
             <verstretch>0</verstretch>
            </sizepolicy>
           </property>
           <property name="minimumSize">
            <size>
             <width>80</width>
             <height>0</height>
            </size>
           </property>
           <property name="maximumSize">
            <size>
             <width>80</width>
             <height>16777215</height>
            </size>
           </property>
           <property name="layoutDirection">
            <enum>Qt::LeftToRight</enum>
           </property>
           <property name="alignment">
            <set>Qt::AlignCenter</set>
           </property>
           <property name="buttonSymbols">
            <enum>QAbstractSpinBox::PlusMinus</enum>
           </property>
           <property name="showGroupSeparator" stdset="0">
            <bool>false</bool>
           </property>
           <property name="minimum">
            <number>0</number>
           </property>
           <property name="maximum">
            <number>10000</number>
           </property>
           <property name="value">
            <number>100</number>
           </property>
          </widget>
         </item>
         <item row="1" column="2" alignment="Qt::AlignHCenter">
          <widget class="QPushButton" name="right_Button">
           <property name="enabled">
            <bool>true</bool>
           </property>
           <property name="maximumSize">
            <size>
             <width>20</width>
             <height>30</height>
            </size>
           </property>
           <property name="text">
            <string/>
           </property>
          </widget>
         </item>
         <item row="2" column="1" alignment="Qt::AlignHCenter">
          <widget class="QPushButton" name="y_down_Button">
           <property name="enabled">
            <bool>true</bool>
           </property>
           <property name="maximumSize">
            <size>
             <width>30</width>
             <height>20</height>
            </size>
           </property>
           <property name="text">
            <string/>
           </property>
          </widget>
         </item>
        </layout>
       </widget>
      </item>
      <item row="0" column="0">
       <widget class="QGroupBox" name="position_groupBox">
        <property name="enabled">
         <bool>true</bool>
        </property>
        <property name="sizePolicy">
         <sizepolicy hsizetype="Fixed" vsizetype="Preferred">
          <horstretch>0</horstretch>
          <verstretch>0</verstretch>
         </sizepolicy>
        </property>
        <property name="minimumSize">
         <size>
          <width>0</width>
          <height>0</height>
         </size>
        </property>
        <property name="maximumSize">
         <size>
          <width>130</width>
          <height>16777215</height>
         </size>
        </property>
        <property name="title">
         <string>Position</string>
        </property>
        <layout class="QGridLayout" name="gridLayout_8">
         <item row="0" column="0">
          <widget class="QLabel" name="label_7">
           <property name="sizePolicy">
            <sizepolicy hsizetype="Fixed" vsizetype="Fixed">
             <horstretch>0</horstretch>
             <verstretch>0</verstretch>
            </sizepolicy>
           </property>
           <property name="text">
            <string>x:</string>
           </property>
          </widget>
         </item>
         <item row="0" column="1">
          <widget class="QLineEdit" name="x_lineEdit">
           <property name="enabled">
            <bool>true</bool>
           </property>
           <property name="alignment">
            <set>Qt::AlignCenter</set>
           </property>
           <property name="readOnly">
            <bool>true</bool>
           </property>
          </widget>
         </item>
         <item row="1" column="0">
          <widget class="QLabel" name="label_8">
           <property name="sizePolicy">
            <sizepolicy hsizetype="Fixed" vsizetype="Fixed">
             <horstretch>0</horstretch>
             <verstretch>0</verstretch>
            </sizepolicy>
           </property>
           <property name="text">
            <string>y:</string>
           </property>
          </widget>
         </item>
         <item row="1" column="1">
          <widget class="QLineEdit" name="y_lineEdit">
           <property name="alignment">
            <set>Qt::AlignCenter</set>
           </property>
           <property name="readOnly">
            <bool>true</bool>
           </property>
          </widget>
         </item>
         <item row="2" column="0">
          <widget class="QLabel" name="label_9">
           <property name="sizePolicy">
            <sizepolicy hsizetype="Fixed" vsizetype="Fixed">
             <horstretch>0</horstretch>
             <verstretch>0</verstretch>
            </sizepolicy>
           </property>
           <property name="text">
            <string>z:</string>
           </property>
          </widget>
         </item>
         <item row="2" column="1">
          <widget class="QLineEdit" name="z_lineEdit">
           <property name="alignment">
            <set>Qt::AlignCenter</set>
           </property>
           <property name="readOnly">
            <bool>true</bool>
           </property>
          </widget>
         </item>
        </layout>
       </widget>
      </item>
     </layout>
    </widget>
   </item>
   <item row="1" column="0" rowspan="2">
    <widget class="QGroupBox" name="objective_groupBox">
     <property name="enabled">
      <bool>true</bool>
     </property>
     <property name="minimumSize">
      <size>
       <width>130</width>
       <height>0</height>
      </size>
     </property>
     <property name="maximumSize">
      <size>
       <width>150</width>
       <height>16777215</height>
      </size>
     </property>
     <property name="title">
      <string>Objectives</string>
     </property>
     <layout class="QGridLayout" name="gridLayout_2">
      <item row="0" column="0">
       <widget class="QComboBox" name="objective_comboBox">
        <property name="enabled">
         <bool>true</bool>
        </property>
        <property name="sizePolicy">
         <sizepolicy hsizetype="Fixed" vsizetype="Fixed">
          <horstretch>0</horstretch>
          <verstretch>0</verstretch>
         </sizepolicy>
        </property>
        <property name="minimumSize">
         <size>
          <width>130</width>
          <height>0</height>
         </size>
        </property>
        <property name="maximumSize">
         <size>
          <width>150</width>
          <height>16777215</height>
         </size>
        </property>
        <property name="toolTipDuration">
         <number>0</number>
        </property>
       </widget>
      </item>
     </layout>
    </widget>
   </item>
   <item row="1" column="1" rowspan="2" colspan="2">
    <widget class="QGroupBox" name="camera_groupBox">
     <property name="enabled">
      <bool>true</bool>
     </property>
     <property name="sizePolicy">
      <sizepolicy hsizetype="Expanding" vsizetype="Preferred">
       <horstretch>0</horstretch>
       <verstretch>0</verstretch>
      </sizepolicy>
     </property>
     <property name="minimumSize">
      <size>
       <width>0</width>
       <height>0</height>
      </size>
     </property>
     <property name="maximumSize">
      <size>
       <width>16777215</width>
       <height>16777215</height>
      </size>
     </property>
     <property name="title">
      <string>Camera</string>
     </property>
     <layout class="QGridLayout" name="gridLayout_6">
      <item row="0" column="0">
       <widget class="QLabel" name="label_22">
        <property name="sizePolicy">
         <sizepolicy hsizetype="Preferred" vsizetype="Fixed">
          <horstretch>0</horstretch>
          <verstretch>0</verstretch>
         </sizepolicy>
        </property>
        <property name="maximumSize">
         <size>
          <width>65</width>
          <height>16777215</height>
         </size>
        </property>
        <property name="text">
         <string>Binning:</string>
        </property>
       </widget>
      </item>
      <item row="0" column="1">
       <widget class="QComboBox" name="bin_comboBox">
        <property name="enabled">
         <bool>true</bool>
        </property>
        <property name="sizePolicy">
         <sizepolicy hsizetype="Expanding" vsizetype="Fixed">
          <horstretch>0</horstretch>
          <verstretch>0</verstretch>
         </sizepolicy>
        </property>
        <property name="maximumSize">
         <size>
          <width>75</width>
          <height>16777215</height>
         </size>
        </property>
       </widget>
      </item>
      <item row="0" column="2">
       <widget class="QLabel" name="label">
        <property name="minimumSize">
         <size>
          <width>70</width>
          <height>0</height>
         </size>
        </property>
        <property name="maximumSize">
         <size>
          <width>70</width>
          <height>16777215</height>
         </size>
        </property>
        <property name="text">
         <string>Pixel (µm):</string>
        </property>
       </widget>
      </item>
      <item row="1" column="1">
       <widget class="QComboBox" name="bit_comboBox">
        <property name="enabled">
         <bool>true</bool>
        </property>
        <property name="sizePolicy">
         <sizepolicy hsizetype="Expanding" vsizetype="Fixed">
          <horstretch>0</horstretch>
          <verstretch>0</verstretch>
         </sizepolicy>
        </property>
        <property name="maximumSize">
         <size>
          <width>75</width>
          <height>16777215</height>
         </size>
        </property>
       </widget>
      </item>
      <item row="1" column="0">
       <widget class="QLabel" name="label_6">
        <property name="sizePolicy">
         <sizepolicy hsizetype="Preferred" vsizetype="Fixed">
          <horstretch>0</horstretch>
          <verstretch>0</verstretch>
         </sizepolicy>
        </property>
        <property name="maximumSize">
         <size>
          <width>65</width>
          <height>16777215</height>
         </size>
        </property>
        <property name="text">
         <string>Bit Depth:</string>
        </property>
       </widget>
      </item>
      <item row="0" column="3">
       <widget class="QDoubleSpinBox" name="px_size_doubleSpinBox">
        <property name="maximumSize">
         <size>
          <width>60</width>
          <height>16777215</height>
         </size>
        </property>
        <property name="alignment">
         <set>Qt::AlignCenter</set>
        </property>
        <property name="buttonSymbols">
         <enum>QAbstractSpinBox::PlusMinus</enum>
        </property>
        <property name="minimum">
         <double>1.000000000000000</double>
        </property>
        <property name="value">
         <double>6.500000000000000</double>
        </property>
       </widget>
      </item>
     </layout>
    </widget>
   </item>
   <item row="0" column="0" colspan="3">
    <widget class="QGroupBox" name="groupBox">
     <property name="maximumSize">
      <size>
       <width>16777215</width>
       <height>70</height>
      </size>
     </property>
     <property name="title">
      <string>MIcro-Manager Configuration</string>
     </property>
     <layout class="QGridLayout" name="gridLayout">
      <item row="0" column="0">
       <widget class="QLineEdit" name="cfg_LineEdit">
        <property name="sizePolicy">
         <sizepolicy hsizetype="Expanding" vsizetype="Expanding">
          <horstretch>0</horstretch>
          <verstretch>0</verstretch>
         </sizepolicy>
        </property>
        <property name="readOnly">
         <bool>true</bool>
        </property>
       </widget>
      </item>
      <item row="0" column="1">
       <widget class="QPushButton" name="browse_cfg_Button">
        <property name="sizePolicy">
         <sizepolicy hsizetype="Fixed" vsizetype="Fixed">
          <horstretch>0</horstretch>
          <verstretch>0</verstretch>
         </sizepolicy>
        </property>
        <property name="text">
         <string>...</string>
        </property>
       </widget>
      </item>
      <item row="0" column="2">
       <widget class="QPushButton" name="load_cfg_Button">
        <property name="sizePolicy">
         <sizepolicy hsizetype="Fixed" vsizetype="Fixed">
          <horstretch>0</horstretch>
          <verstretch>0</verstretch>
         </sizepolicy>
        </property>
        <property name="text">
         <string>Load</string>
        </property>
       </widget>
      </item>
     </layout>
    </widget>
   </item>
  </layout>
 </widget>
 <resources/>
 <connections/>
</ui><|MERGE_RESOLUTION|>--- conflicted
+++ resolved
@@ -104,7 +104,7 @@
          </property>
          <layout class="QHBoxLayout" name="horizontalLayout_3">
           <item>
-           <widget class="QSpinBox" name="exp_spinBox">
+           <widget class="QDoubleSpinBox" name="exp_spinBox">
             <property name="enabled">
              <bool>true</bool>
             </property>
@@ -461,65 +461,6 @@
            <property name="value">
             <double>1.000000000000000</double>
            </property>
-<<<<<<< HEAD
-=======
-           <layout class="QHBoxLayout" name="horizontalLayout_3">
-            <item>
-             <widget class="QDoubleSpinBox" name="exp_spinBox">
-              <property name="enabled">
-               <bool>true</bool>
-              </property>
-              <property name="alignment">
-               <set>Qt::AlignCenter</set>
-              </property>
-              <property name="minimum">
-               <number>0</number>
-              </property>
-              <property name="value">
-               <number>1</number>
-              </property>
-              <property name="maximum">
-               <number>100000</number>
-              </property>
-             </widget>
-            </item>
-            <item>
-             <widget class="QLabel" name="label_12">
-              <property name="minimumSize">
-               <size>
-                <width>30</width>
-                <height>0</height>
-               </size>
-              </property>
-              <property name="maximumSize">
-               <size>
-                <width>30</width>
-                <height>16777215</height>
-               </size>
-              </property>
-              <property name="text">
-               <string> ms</string>
-              </property>
-             </widget>
-            </item>
-            <item>
-             <spacer name="horizontalSpacer_2">
-              <property name="orientation">
-               <enum>Qt::Horizontal</enum>
-              </property>
-              <property name="sizeType">
-               <enum>QSizePolicy::Fixed</enum>
-              </property>
-              <property name="sizeHint" stdset="0">
-               <size>
-                <width>40</width>
-                <height>20</height>
-               </size>
-              </property>
-             </spacer>
-            </item>
-           </layout>
->>>>>>> 96a8a0ca
           </widget>
          </item>
          <item row="2" column="0" alignment="Qt::AlignHCenter">
