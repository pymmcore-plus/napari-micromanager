from pathlib import Path

from qtpy import QtCore
from qtpy import QtWidgets as QtW
from qtpy.QtCore import QSize
from qtpy.QtGui import QIcon

<<<<<<< HEAD
from .._core_widgets._live_button_widget import LiveButton
=======
from .._core_widgets import DefaultCameraExposureWidget
>>>>>>> 318724a0

ICONS = Path(__file__).parent.parent / "icons"


class MMTabWidget(QtW.QWidget):
    """
    Contains the following objects:

    tabWidget: QtW.QTabWidget
    snap_live_tab: QtW.QWidget
    snap_channel_groupBox: QtW.QGroupBox
    snap_channel_comboBox: QtW.QComboBox
    exp_groupBox: QtW.QGroupBox
    exp_spinBox: QtW.QDoubleSpinBox
    snap_Button: QtW.QPushButton
    live_Button: QtW.QPushButton
    max_min_val_label: QtW.QLabel
    """

    def __init__(self):
        super().__init__()
        self.setup_gui()

        for attr, icon in [
            ("snap_Button", "cam.svg"),
        ]:
            btn = getattr(self, attr)
            btn.setIcon(QIcon(str(ICONS / icon)))
            btn.setIconSize(QSize(30, 30))

    def setup_gui(self):

        # main_layout
        self.main_layout = QtW.QGridLayout()
        self.main_layout.setSpacing(0)
        self.main_layout.setContentsMargins(0, 0, 0, 0)

        # tabWidget
        self.tabWidget = QtW.QTabWidget()
        self.tabWidget.setMovable(True)
        self.tabWidget_layout = QtW.QVBoxLayout()

        sizepolicy = QtW.QSizePolicy(
            QtW.QSizePolicy.Expanding, QtW.QSizePolicy.Expanding
        )
        self.tabWidget.setSizePolicy(sizepolicy)

        # snap_live_tab and layout
        self.snap_live_tab = QtW.QWidget()
        self.snap_live_tab_layout = QtW.QGridLayout()

        # channel in snap_live_tab
        self.snap_channel_groupBox = QtW.QGroupBox()
        self.snap_channel_groupBox.setMaximumHeight(70)
        self.snap_channel_groupBox.setTitle("Channel")
        self.snap_channel_groupBox_layout = QtW.QHBoxLayout()
        self.snap_channel_comboBox = QtW.QComboBox()
        self.snap_channel_groupBox_layout.addWidget(self.snap_channel_comboBox)
        self.snap_channel_groupBox.setLayout(self.snap_channel_groupBox_layout)
        self.snap_live_tab_layout.addWidget(self.snap_channel_groupBox, 0, 0)

        # exposure in snap_live_tab
        self.exposure_widget = DefaultCameraExposureWidget()
        self.exp_groupBox = QtW.QGroupBox()
        self.exp_groupBox.setMaximumHeight(70)
        self.exp_groupBox.setTitle("Exposure Time")
        self.exp_groupBox_layout = QtW.QHBoxLayout()
        self.exp_groupBox_layout.addWidget(self.exposure_widget)
        self.exp_groupBox.setLayout(self.exp_groupBox_layout)
        self.snap_live_tab_layout.addWidget(self.exp_groupBox, 0, 1)

        # snap/live in snap_live_tab
        self.btn_wdg = QtW.QWidget()
        self.btn_wdg.setMaximumHeight(65)
        self.btn_wdg_layout = QtW.QHBoxLayout()
        self.snap_Button = QtW.QPushButton(text="Snap")
        self.snap_Button.setMinimumSize(QtCore.QSize(200, 50))
        self.snap_Button.setMaximumSize(QtCore.QSize(200, 50))
        self.btn_wdg_layout.addWidget(self.snap_Button)
        self.live_Button = LiveButton(
            button_text_on_off=("Live", "Stop"),
            icon_size=45,
            icon_color_on_off=((0, 255, 0), "magenta"),
        )
        self.live_Button.setMinimumSize(QtCore.QSize(200, 50))
        self.live_Button.setMaximumSize(QtCore.QSize(200, 50))
        self.btn_wdg_layout.addWidget(self.live_Button)
        self.btn_wdg.setLayout(self.btn_wdg_layout)
        self.snap_live_tab_layout.addWidget(self.btn_wdg, 1, 0, 1, 2)

        # max min in snap_live_tab
        self.max_min_wdg = QtW.QWidget()
        self.max_min_wdg_layout = QtW.QHBoxLayout()
        self.max_min_val_label_name = QtW.QLabel()
        self.max_min_val_label_name.setText("(min, max)")
        self.max_min_val_label_name.setMaximumWidth(70)
        self.max_min_val_label = QtW.QLabel()
        self.max_min_wdg_layout.addWidget(self.max_min_val_label_name)
        self.max_min_wdg_layout.addWidget(self.max_min_val_label)
        self.max_min_wdg.setLayout(self.max_min_wdg_layout)
        self.snap_live_tab_layout.addWidget(self.max_min_wdg, 2, 0, 1, 2)

        # spacer
        spacer = QtW.QSpacerItem(
            20, 40, QtW.QSizePolicy.Minimum, QtW.QSizePolicy.Expanding
        )
        self.snap_live_tab_layout.addItem(spacer, 3, 0)

        # set snap_live_tab layout
        self.snap_live_tab.setLayout(self.snap_live_tab_layout)

        # add tabWidget
        self.tabWidget.setLayout(self.tabWidget_layout)
        self.tabWidget.addTab(self.snap_live_tab, "Snap/Live")
        self.main_layout.addWidget(self.tabWidget)

        # Set main layout
        self.setLayout(self.main_layout)


if __name__ == "__main__":
    import sys

    app = QtW.QApplication(sys.argv)
    win = MMTabWidget()
    win.show()
    sys.exit(app.exec_())<|MERGE_RESOLUTION|>--- conflicted
+++ resolved
@@ -5,11 +5,8 @@
 from qtpy.QtCore import QSize
 from qtpy.QtGui import QIcon
 
-<<<<<<< HEAD
+from .._core_widgets import DefaultCameraExposureWidget
 from .._core_widgets._live_button_widget import LiveButton
-=======
-from .._core_widgets import DefaultCameraExposureWidget
->>>>>>> 318724a0
 
 ICONS = Path(__file__).parent.parent / "icons"
 
