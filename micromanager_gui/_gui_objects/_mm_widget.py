from __future__ import annotations

from pymmcore_widgets import ConfigurationWidget, GroupPresetTableWidget
from qtpy import QtWidgets as QtW
from qtpy.QtCore import Qt

from ._hcs_widget import HCSWidgetMain
from ._mda_widget import MDAWidget
<<<<<<< HEAD
from ._sample_explorer_widget import SampleExplorerWdg
=======
from ._sample_explorer_widget import SampleExplorer
>>>>>>> f3f3f73c
from ._shutters_widget import MMShuttersWidget
from ._tab_widget import MMTabWidget


class MicroManagerWidget(QtW.QWidget):
    """GUI elements for the Main Window."""

    def __init__(self):
        super().__init__()
        # sub_widgets
        self.cfg_wdg = ConfigurationWidget()
        self.tab_wdg = MMTabWidget()
        self.shutter_wdg = MMShuttersWidget()
<<<<<<< HEAD
        self.explorer = SampleExplorerWdg()
=======
        self.explorer = SampleExplorer()
>>>>>>> f3f3f73c
        self.mda = MDAWidget()
        self.hcs = HCSWidgetMain()
        self.create_gui()

    def create_gui(self):
        # main widget
        self.main_layout = QtW.QVBoxLayout()
        self.main_layout.setContentsMargins(10, 0, 10, 0)
        self.main_layout.setSpacing(3)
        self.main_layout.setAlignment(Qt.AlignCenter)

        # add cfg_wdg
        self.main_layout.addWidget(self.cfg_wdg)

        # add shutters
        s_wdg = QtW.QGroupBox()
        s_l = QtW.QHBoxLayout()
        s_l.setAlignment(Qt.AlignLeft)
        s_l.setContentsMargins(5, 5, 5, 5)
        s_wdg.setLayout(s_l)
        s_l.addWidget(self.shutter_wdg)
        self.main_layout.addWidget(s_wdg)

        gp_wdg = QtW.QWidget()
        gp_l = QtW.QVBoxLayout()
        gp_l.setContentsMargins(20, 20, 20, 20)
        gp_wdg.setLayout(gp_l)
        self.group_preset_table_wdg = GroupPresetTableWidget()
        gp_l.addWidget(self.group_preset_table_wdg)
        spacer = QtW.QSpacerItem(
            10, 10, QtW.QSizePolicy.Expanding, QtW.QSizePolicy.Expanding
        )
        gp_l.addItem(spacer)

        # add tab widget
        self.main_layout.addWidget(self.tab_wdg)
        self.tab_wdg.tabWidget.addTab(gp_wdg, "Groups and Presets")
        self.tab_wdg.tabWidget.addTab(self.mda, "Multi-D Acquisition")
        self.tab_wdg.tabWidget.addTab(self.explorer, "Sample Explorer")
        self.tab_wdg.tabWidget.addTab(self.hcs, "HCS")

        # set main_layout layout
        self.setLayout(self.main_layout)<|MERGE_RESOLUTION|>--- conflicted
+++ resolved
@@ -6,11 +6,7 @@
 
 from ._hcs_widget import HCSWidgetMain
 from ._mda_widget import MDAWidget
-<<<<<<< HEAD
-from ._sample_explorer_widget import SampleExplorerWdg
-=======
 from ._sample_explorer_widget import SampleExplorer
->>>>>>> f3f3f73c
 from ._shutters_widget import MMShuttersWidget
 from ._tab_widget import MMTabWidget
 
@@ -24,11 +20,7 @@
         self.cfg_wdg = ConfigurationWidget()
         self.tab_wdg = MMTabWidget()
         self.shutter_wdg = MMShuttersWidget()
-<<<<<<< HEAD
-        self.explorer = SampleExplorerWdg()
-=======
         self.explorer = SampleExplorer()
->>>>>>> f3f3f73c
         self.mda = MDAWidget()
         self.hcs = HCSWidgetMain()
         self.create_gui()
