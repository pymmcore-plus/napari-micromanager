--- conflicted
+++ resolved
@@ -79,7 +79,6 @@
         self.stages_group.setLayout(self.stages_group_layout)
         self.main_layout.addWidget(self.stages_group)
 
-<<<<<<< HEAD
         # add tab widget
         self.main_layout.addWidget(self.tab_wdg)
         self.group_preset_table_wdg = MMGroupPresetTableWidget()
@@ -87,12 +86,6 @@
         self.tab_wdg.tabWidget.addTab(self.mda, "Multi-D Acquisition")
         self.tab_wdg.tabWidget.addTab(self.explorer, "Sample Explorer")
 
-=======
-        self.tab_wdg.tabWidget.addTab(self.mda, "Multi-D Acquisition")
-        self.tab_wdg.tabWidget.addTab(self.explorer, "Sample Explorer")
-        # add tab widget
-        self.main_layout.addWidget(self.tab_wdg)
->>>>>>> e411f456
         # set main_layout layout
         self.setLayout(self.main_layout)
 
