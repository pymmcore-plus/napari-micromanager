--- conflicted
+++ resolved
@@ -11,12 +11,8 @@
     "PropertyWidget",
     "StateDeviceWidget",
     "PropertyBrowser",
-<<<<<<< HEAD
-    "PropertyTable",
     "PixelSizeWidget",
-=======
     "_PropertyTable",
->>>>>>> de45a8c8
     "PresetsWidget",
     "ExposureWidget",
     "DefaultCameraExposureWidget",
