<<<<<<< HEAD
from typing import Any, Callable, Optional, Protocol, Tuple, Type, TypeVar, Union, cast
=======
import contextlib
from typing import Any, Callable, Optional, Protocol, Tuple, TypeVar, Union
>>>>>>> 6cf9b86f

import pymmcore
from pymmcore_plus import CMMCorePlus, DeviceType, PropertyType
from qtpy.QtCore import Qt, Signal
from qtpy.QtWidgets import (
    QCheckBox,
    QComboBox,
    QDoubleSpinBox,
    QHBoxLayout,
    QLabel,
    QLineEdit,
    QSpinBox,
    QWidget,
)
from superqt import QLabeledDoubleSlider, QLabeledSlider, utils

from .._core import get_core_singleton

STATE = pymmcore.g_Keyword_State
LABEL = pymmcore.g_Keyword_Label


# fmt: off
class PSignalInstance(Protocol):
    """The protocol expected of a signal instance."""

    def connect(self, callback: Callable) -> Callable: ...
    def disconnect(self, callback: Callable) -> None: ...
    def emit(self, *args: Any) -> None: ...


class PPropValueWidget(Protocol):
    """The protocol expected of a ValueWidget."""

    valueChanged: PSignalInstance
    destroyed: PSignalInstance
    def value(self) -> Union[str, float]: ...
    def setValue(self, val: Union[str, float]) -> None: ...
    def setEnabled(self, enabled: bool) -> None: ...
    def setParent(self, parent: Optional[QWidget]) -> None: ...
    def deleteLater(self) -> None: ...
# fmt: on


# -----------------------------------------------------------------------
# These widgets all implement PPropValueWidget for various PropertyTypes.
# -----------------------------------------------------------------------

T = TypeVar("T", bound=float)


def _stretch_range_to_contain(wdg: QLabeledDoubleSlider, val: T) -> T:
    """Set range of `wdg` to include `val`."""
    if val > wdg.maximum():
        wdg.setMaximum(val)
    if val < wdg.minimum():
        wdg.setMinimum(val)
    return val


class IntegerWidget(QSpinBox):
    """Slider suited to managing integer values."""

    def setValue(self, v: Any) -> None:
        return super().setValue(_stretch_range_to_contain(self, int(v)))


class FloatWidget(QDoubleSpinBox):
    """Slider suited to managing float values."""

    def setValue(self, v: Any) -> None:
        # stretch decimals to fit value
        dec = min(str(v).rstrip("0")[::-1].find("."), 8)
        if dec > self.decimals():
            self.setDecimals(dec)
        return super().setValue(_stretch_range_to_contain(self, float(v)))


class _RangedMixin:
    _cast: Union[Type[int], Type[float]] = float

    # prefer horizontal orientation
    def __init__(
        self, orientation=Qt.Orientation.Horizontal, parent: Optional[QWidget] = None
    ) -> None:
        super().__init__(orientation, parent)  # type: ignore

    def setValue(self, v: float) -> None:
        val = _stretch_range_to_contain(self, self._cast(v))
        return super().setValue(val)  # type: ignore


class RangedIntegerWidget(_RangedMixin, QLabeledSlider):
    """Slider suited to managing ranged integer values."""

    _cast = int


class RangedFloatWidget(_RangedMixin, QLabeledDoubleSlider):
    """Slider suited to managing ranged float values."""


class IntBoolWidget(QCheckBox):
    """Checkbox for boolean values, which are integers in pymmcore."""

    valueChanged = Signal(int)

    def __init__(self, parent: Optional[QWidget] = None) -> None:
        super().__init__(parent)
        self.toggled.connect(self._emit)

    def _emit(self, state: bool):
        self.valueChanged.emit(int(state))

    def value(self) -> int:
        """Get value."""
        return int(self.isChecked())

    def setValue(self, val: Union[str, int]) -> None:
        return self.setChecked(bool(int(val)))


class ChoiceWidget(QComboBox):
    """Combobox for props with a set of allowed values."""

    valueChanged = Signal(str)

    def __init__(
        self, core: CMMCorePlus, dev: str, prop: str, parent: Optional[QWidget] = None
    ) -> None:
        super().__init__(parent)
        self._mmc = core
        self._dev = dev
        self._prop = prop
        self._allowed: Tuple[str, ...] = ()

        self._mmc.events.systemConfigurationLoaded.connect(self._refresh_choices)
        self.currentTextChanged.connect(self.valueChanged.emit)
        self.destroyed.connect(self._disconnect)
        self._refresh_choices()

    def _disconnect(self):
        self._mmc.events.systemConfigurationLoaded.disconnect(self._refresh_choices)

    def _refresh_choices(self):
        with utils.signals_blocked(self):
            self.clear()
            self._allowed = self._get_allowed()
            self.addItems(self._allowed)

    def _get_allowed(self) -> Tuple[str, ...]:
        if allowed := self._mmc.getAllowedPropertyValues(self._dev, self._prop):
            return allowed
        if self._mmc.getDeviceType(self._dev) == DeviceType.StateDevice:
            if self._prop == LABEL:
                return self._mmc.getStateLabels(self._dev)
            if self._prop == STATE:
                n_states = self._mmc.getNumberOfStates(self._dev)
                return tuple(str(i) for i in range(n_states))
        return ()

    def value(self) -> str:
        """Get value."""
        return self.currentText()

    def setValue(self, value: str) -> None:
        """Set current value."""
        value = str(value)
        # while nice in theory, this check raises unnecessarily when a propertyChanged
        # signal gets emitted during system config loading...
        # if value not in self._allowed:
        #     raise ValueError(f"{value!r} must be one of {self._allowed}")
        self.setCurrentText(value)


class StringWidget(QLineEdit):
    """String widget for pretty much everything else."""

    valueChanged = Signal(str)

    def __init__(self, parent: Optional[QWidget] = None) -> None:
        super().__init__(parent)
        self.editingFinished.connect(self._emit_value)

    def value(self) -> str:
        """Get value."""
        return self.text()

    def _emit_value(self):
        self.valueChanged.emit(self.value())

    def setValue(self, value: str) -> None:
        """Set current value."""
        self.setText(str(value))
        self._emit_value()


class ReadOnlyWidget(QLabel):
    """String widget for pretty much everything else."""

    valueChanged = Signal()  # just for the protocol... not used

    def value(self) -> str:
        """Get value."""
        return self.text()

    def setValue(self, value: str) -> None:
        self.setText(str(value))


# -----------------------------------------------------------------------
# Factory function to create the appropriate PPropValueWidget.
# -----------------------------------------------------------------------


def make_property_value_widget(
    dev: str, prop: str, core: Optional[CMMCorePlus] = None
) -> PPropValueWidget:
    """Return a widget for device `dev`, property `prop`.

    The resulting widget will be used for PropertyWidget._value_widget.

    Parameters
    ----------
    dev : str
        Device label
    prop : str
        Property name
    core : Optional[CMMCorePlus]
        Optional CMMCorePlus instance, by default the global singleton.

    Returns
    -------
    PPropValueWidget
        A widget with a normalized PropValueWidget protocol.
    """
    core = core or get_core_singleton()

    # Create the widget based on property type and allowed choices
    wdg = _creat_prop_widget(core, dev, prop)

    # set current value from core
    wdg.setValue(core.getProperty(dev, prop))

    # connect events and queue for disconnection on widget destroyed
    def _on_core_change(dev_label, prop_name, new_val):
        if dev_label == dev and prop_name == prop:
            with utils.signals_blocked(wdg):
                wdg.setValue(new_val)

    core.events.propertyChanged.connect(_on_core_change)

    @wdg.destroyed.connect
    def _disconnect(*, _core=core):
        with contextlib.suppress(RuntimeError):
            _core.events.propertyChanged.disconnect(_on_core_change)

    @wdg.valueChanged.connect
    def _on_widget_change(value, _core=core) -> None:
        # if there's an error when updating core, reset widget value to core
        try:
            _core.setProperty(dev, prop, value)
        except (RuntimeError, ValueError):
            wdg.setValue(_core.getProperty(dev, prop))

    return wdg


def _creat_prop_widget(core: CMMCorePlus, dev: str, prop: str) -> PPropValueWidget:
    """The type -> widget selection part used in the above function."""
    if core.isPropertyReadOnly(dev, prop):
        return ReadOnlyWidget()

    ptype = core.getPropertyType(dev, prop)
    if allowed := core.getAllowedPropertyValues(dev, prop):
        if ptype is PropertyType.Integer and set(allowed) == {"0", "1"}:
            return IntBoolWidget()
        return ChoiceWidget(core, dev, prop)
    if prop in {STATE, LABEL} and core.getDeviceType(dev) == DeviceType.StateDevice:
        # TODO: This logic is very similar to StateDeviceWidget. use this in the future?
        return ChoiceWidget(core, dev, prop)
    if ptype in (PropertyType.Integer, PropertyType.Float):
        if not core.hasPropertyLimits(dev, prop):
            wdg = IntegerWidget() if ptype is PropertyType.Integer else FloatWidget()
            return wdg  # type: ignore
        wdg = (
            RangedIntegerWidget()
            if ptype is PropertyType.Integer
            else RangedFloatWidget()
        )
        wdg.setMinimum(wdg._cast(core.getPropertyLowerLimit(dev, prop)))  # type: ignore
        wdg.setMaximum(wdg._cast(core.getPropertyUpperLimit(dev, prop)))  # type: ignore
        return wdg  # type: ignore
    return cast(PPropValueWidget, StringWidget())


# -----------------------------------------------------------------------
# Main public facing QWidget.
# -----------------------------------------------------------------------


class PropertyWidget(QWidget):
    """A widget that presents a view onto an mmcore device property.

    Parameters
    ----------
    device_label : str
        Device label
    prop_name : str
        Property name
    parent : Optional[QWidget]
        parent widget, by default None
    core : Optional[CMMCorePlus]
        Optional CMMCorePlus instance, by default the global singleton.

    Raises
    ------
    ValueError
        If the `device_label` is not loaded, or does not have a property `prop_name`.
    """

    _value_widget: PPropValueWidget
    valueChanged = Signal(object)

    def __init__(
        self,
        device_label: str,
        prop_name: str,
        *,
        parent: Optional[QWidget] = None,
        core: Optional[CMMCorePlus] = None,
    ) -> None:
        super().__init__(parent)
        self._mmc = core or get_core_singleton()

        if device_label not in self._mmc.getLoadedDevices():
            raise ValueError(f"Device not loaded: {device_label!r}")

        if not self._mmc.hasProperty(device_label, prop_name):
            names = self._mmc.getDevicePropertyNames(device_label)
            raise ValueError(
                f"Device {device_label!r} has no property {prop_name!r}. "
                f"Availble property names include: {names}"
            )

        self._device_label = device_label
        self._prop_name = prop_name

        self.setLayout(QHBoxLayout())
        self.layout().setContentsMargins(0, 0, 0, 0)
        self._value_widget = make_property_value_widget(*self._dp, self._mmc)
        self.layout().addWidget(cast(QWidget, self._value_widget))

    def value(self) -> Any:
        """Get value.""" """
        Return the current value of the *widget* (which should match core)."""
        return self._value_widget.value()

    def setValue(self, value: Any) -> None:
        """Set the current value of the *widget* (which should match core)."""
        self._value_widget.setValue(value)

    def allowedValues(self) -> Tuple[str, ...]:
        """Return tuple of allowable values if property is categorical."""
        # this will have already been grabbed from core on creation, and will
        # have also taken into account the restrictions in the State/Label property
        # of state devices.  So check for the _allowed attribute on the widget.
        return tuple(getattr(self._value_widget, "_allowed", ()))

    def refresh(self) -> None:
        """Update the value of the widget from core.

        (If all goes well this shouldn't be necessary, but if a propertyChanged
        event is missed, this can be used).
        """
        with utils.signals_blocked(self._value_widget):  # type: ignore
            self._value_widget.setValue(self._mmc.getProperty(*self._dp))

    def propertyType(self) -> PropertyType:
        """Return property type."""
        return self._mmc.getPropertyType(*self._dp)

    def deviceType(self) -> DeviceType:
        """Return property type."""
        return self._mmc.getDeviceType(self._device_label)

    def isReadOnly(self) -> bool:
        """Return True if property is read only."""
        return self._mmc.isPropertyReadOnly(*self._dp)

    @property
    def _dp(self) -> Tuple[str, str]:
        """Commonly requested pair for mmcore calls."""
        return self._device_label, self._prop_name<|MERGE_RESOLUTION|>--- conflicted
+++ resolved
@@ -1,9 +1,5 @@
-<<<<<<< HEAD
+import contextlib
 from typing import Any, Callable, Optional, Protocol, Tuple, Type, TypeVar, Union, cast
-=======
-import contextlib
-from typing import Any, Callable, Optional, Protocol, Tuple, TypeVar, Union
->>>>>>> 6cf9b86f
 
 import pymmcore
 from pymmcore_plus import CMMCorePlus, DeviceType, PropertyType
