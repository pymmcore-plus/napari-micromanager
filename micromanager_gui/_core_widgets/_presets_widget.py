--- conflicted
+++ resolved
@@ -151,12 +151,8 @@
             )
         self._combo.setCurrentText(value)
 
-<<<<<<< HEAD
     def allowedValues(self) -> Tuple[str, ...]:
-=======
-    def allowedValues(self) -> Tuple[str]:
         """Return the allowed values for this widget."""
->>>>>>> 6cf9b86f
         return tuple(self._combo.itemText(i) for i in range(self._combo.count()))
 
     def _update_tooltip(self, preset):
