import warnings
from typing import Optional, Tuple

from pymmcore_plus import DeviceType
from qtpy.QtWidgets import QComboBox, QHBoxLayout, QWidget
from superqt.utils import signals_blocked

from .._core import get_core_singleton
from .._util import get_group_dev_prop, get_preset_dev_prop


class PresetsWidget(QWidget):
    """Create a QCombobox Widget containing the presets of the specified group"""

    def __init__(
        self,
        group: str,
        parent: Optional[QWidget] = None,
    ) -> None:

        super().__init__(parent)

        self._mmc = get_core_singleton()

        self._group = group

        if self._group not in self._mmc.getAvailableConfigGroups():
            raise ValueError(f"{self._group} group does not exist.")

        self._presets = list(self._mmc.getAvailableConfigs(self._group))

        if not self._presets:
            raise ValueError(f"{self._group} group does not have presets.")

        self.dev_prop = get_group_dev_prop(self._group, self._presets[0])

        self._check_if_presets_have_same_props()

        self._combo = QComboBox()
        self._combo.currentTextChanged.connect(self._update_tooltip)
        self._combo.addItems(self._presets)
<<<<<<< HEAD
=======
        self._combo.setCurrentText(self._mmc.getCurrentConfig(self._group))
>>>>>>> 15a35cb2
        self._set_if_props_match_preset()

        self.setLayout(QHBoxLayout())
        self.layout().setContentsMargins(0, 0, 0, 0)
        self.layout().addWidget(self._combo)
        self._combo.currentTextChanged.connect(self._on_combo_changed)
        self._combo.textActivated.connect(self._on_text_activate)

        self._mmc.events.configSet.connect(self._on_cfg_set)
        self._mmc.events.systemConfigurationLoaded.connect(self.refresh)
        self._mmc.events.propertyChanged.connect(self._on_property_changed)
        # TODO: add connections once we will implement
        # 'deleteGroup'/'deletePreset signals

        self.destroyed.connect(self.disconnect)

    def _check_if_presets_have_same_props(self):
        n_prop = 0
        for idx, preset in enumerate(self._presets):
            if idx == 0:
                n_prop = len(get_preset_dev_prop(self._group, preset))
                continue

            device_property = get_preset_dev_prop(self._group, preset)

            if len(device_property) != n_prop:
                warnings.warn(f"{self._presets} don't have the same properties")

    def _on_text_activate(self, text: str):
        # used if there is only 1 preset and you want to set it
        self._mmc.setConfig(self._group, text)
        self._combo.setStyleSheet("")

    def _on_combo_changed(self, text: str) -> None:
        self._mmc.setConfig(self._group, text)
        self._combo.setStyleSheet("")

    def _set_if_props_match_preset(self):
        """
        Check if a preset matches the current system state.
        If true, set the combobox to the preset and the text to default color.
        If false, set the combobox text color to 'magenta'.
        """
        for preset in self._presets:
            _set_combo = True
            for (dev, prop, value) in self._mmc.getConfigData(self._group, preset):
                cache_value = self._mmc.getPropertyFromCache(dev, prop)
                if cache_value != value:
                    _set_combo = False
                    break
            if _set_combo:
                with signals_blocked(self._combo):
                    self._combo.setCurrentText(preset)
                    self._combo.setStyleSheet("")
                    return
        # if None of the presets match the current system state
        self._combo.setStyleSheet("color: magenta;")

    def _on_cfg_set(self, group: str, preset: str) -> None:
        if group == self._group and self._combo.currentText() != preset:
            with signals_blocked(self._combo):
                self._combo.setCurrentText(preset)
                self._combo.setStyleSheet("")
        else:
            dev_prop_list = get_group_dev_prop(group, preset)
            if any(dev_prop for dev_prop in dev_prop_list if dev_prop in self.dev_prop):
                self._set_if_props_match_preset()

    def _on_property_changed(self, device: str, property: str, value: str):
        if (device, property) not in self.dev_prop:
            if self._mmc.getDeviceType(device) != DeviceType.StateDevice:
                return
            # a StateDevice has also a "Label" property. If "Label" is not
            # in dev_prop, we check if the property "State" is in dev_prop.
            if (device, "State") not in self.dev_prop:
                return
        self._set_if_props_match_preset()

    def refresh(self) -> None:
        with signals_blocked(self._combo):
            self._combo.clear()
            if self._group not in self._mmc.getAvailableConfigGroups():
                self._combo.addItem(f"No group named {self._group}.")
                self._combo.setEnabled(False)
            else:
                presets = self._mmc.getAvailableConfigs(self._group)
                self._combo.addItems(presets)
                self._combo.setEnabled(True)
<<<<<<< HEAD
=======
                self._combo.setCurrentText(self._mmc.getCurrentConfig(self._group))
>>>>>>> 15a35cb2
                self._set_if_props_match_preset()

    def value(self) -> str:
        return self._combo.currentText()

    def setValue(self, value: str) -> None:
        if value not in self._mmc.getAvailableConfigs(self._group):
            raise ValueError(
                f"{value!r} must be one of {self._mmc.getAvailableConfigs(self._group)}"
            )
        self._combo.setCurrentText(value)

    def allowedValues(self) -> Tuple[str]:
        return tuple(self._combo.itemText(i) for i in range(self._combo.count()))

    def _update_tooltip(self, preset):
        self._combo.setToolTip(
            str(self._mmc.getConfigData(self._group, preset)) if preset else ""
        )

    def disconnect(self):
        self._mmc.events.configSet.disconnect(self._on_cfg_set)
        self._mmc.events.systemConfigurationLoaded.disconnect(self.refresh)
        self._mmc.events.propertyChanged.disconnect(self._on_property_changed)<|MERGE_RESOLUTION|>--- conflicted
+++ resolved
@@ -39,10 +39,7 @@
         self._combo = QComboBox()
         self._combo.currentTextChanged.connect(self._update_tooltip)
         self._combo.addItems(self._presets)
-<<<<<<< HEAD
-=======
         self._combo.setCurrentText(self._mmc.getCurrentConfig(self._group))
->>>>>>> 15a35cb2
         self._set_if_props_match_preset()
 
         self.setLayout(QHBoxLayout())
@@ -131,10 +128,7 @@
                 presets = self._mmc.getAvailableConfigs(self._group)
                 self._combo.addItems(presets)
                 self._combo.setEnabled(True)
-<<<<<<< HEAD
-=======
                 self._combo.setCurrentText(self._mmc.getCurrentConfig(self._group))
->>>>>>> 15a35cb2
                 self._set_if_props_match_preset()
 
     def value(self) -> str:
