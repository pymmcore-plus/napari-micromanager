from __future__ import annotations

from contextlib import contextmanager
from pathlib import Path
from typing import TYPE_CHECKING, Callable

import numpy as np
<<<<<<< HEAD
=======
from qtpy.QtCore import Signal
>>>>>>> 208b16af
from qtpy.QtWidgets import QComboBox, QDialog, QHBoxLayout, QLabel, QPushButton, QWidget

if TYPE_CHECKING:
    import useq


def get_devices_and_props(self):
    mmc = None
    # List devices and properties that you can set
    devices = mmc.getLoadedDevices()
    print("\nDevice status:__________________________")
    for i in range(len(devices)):
        device = devices[i]
        properties = mmc.getDevicePropertyNames(device)
        for p in range(len(properties)):
            prop = properties[p]
            values = mmc.getAllowedPropertyValues(device, prop)
            print(f"Device: {str(device)}  Property: {str(prop)} Value: {str(values)}")
    print("________________________________________")


def get_groups_list(self):
    mmc = None
    group = []
    for groupName in mmc.getAvailableConfigGroups():
        print(f"*********\nGroup_Name: {str(groupName)}")
        for configName in mmc.getAvailableConfigs(groupName):
            group.append(configName)
            print(f"Config_Name: {str(configName)}")
            props = str(mmc.getConfigData(groupName, configName).getVerbose())
            print(f"Properties: {props}")
        print("*********")


def extend_array_for_index(array: np.ndarray, index: tuple[int, ...]):
    """Return `array` padded with zeros if necessary to contain `index`."""

    # if the incoming index is outside of the bounds of the current layer.data
    # pad layer.data with zeros to accomodate the incoming index
    if any(x >= y for x, y in zip(index, array.shape)):
        newshape = list(array.shape)
        for i, (x, y) in enumerate(zip(index, array.shape)):
            newshape[i] = max(x + 1, y)

        new_array = np.zeros(newshape)
        # populate with existing data
        new_array[tuple(slice(s) for s in array.shape)] = array
        return new_array

    # otherwise just return the incoming array
    return array


def ensure_unique(path: Path, extension: str = ".tif", ndigits: int = 3):
    """
    Get next suitable filepath (extension = ".tif") or
    folderpath (extension = ""), appended with a counter of ndigits.
    """
    p = path
    stem = p.stem
    # check if provided path already has an ndigit number in it
    cur_num = stem.rsplit("_")[-1]
    if cur_num.isdigit() and len(cur_num) == ndigits:
        stem = stem[: -ndigits - 1]
        current_max = int(cur_num) - 1
    else:
        current_max = -1

    # # find the highest existing path (if dir)
    paths = (
        p.parent.glob(f"*{extension}")
        if extension
        else (f for f in p.parent.iterdir() if f.is_dir())
    )
    for fn in paths:
        try:
            current_max = max(current_max, int(fn.stem.rsplit("_")[-1]))
        except ValueError:
            continue

    # build new path name
    number = f"_{current_max+1:0{ndigits}d}"
    return path.parent / f"{stem}{number}{extension}"


# move these to useq:
def event_indices(event: useq.MDAEvent):
    for k in event.sequence.axis_order if event.sequence else []:
        if k in event.index:
            yield k


@contextmanager
def blockSignals(widgets: QWidget | list[QWidget]):
    if not isinstance(widgets, (list, tuple)):
        widgets = [widgets]
    orig_states = []
    for w in widgets:
        orig_states.append(w.signalsBlocked())
        w.blockSignals(True)
    yield
    for w, s in zip(widgets, orig_states):
        w.blockSignals(s)


class SelectDeviceFromCombobox(QDialog):
<<<<<<< HEAD
    def __init__(self, obj_dev: list, func: Callable, label: str, parent=None):
        super().__init__(parent)

        self.func = func
=======
    val_changed = Signal(str)

    def __init__(self, obj_dev: list, label: str, parent=None):
        super().__init__(parent)
>>>>>>> 208b16af

        self.setLayout(QHBoxLayout())
        self.label = QLabel()
        self.label.setText(label)
        self.combobox = QComboBox()
        self.combobox.addItems(obj_dev)
        self.button = QPushButton("Set")
        self.button.clicked.connect(self._on_click)

        self.layout().addWidget(self.label)
        self.layout().addWidget(self.combobox)
        self.layout().addWidget(self.button)

    def _on_click(self):
<<<<<<< HEAD
        self.func([self.combobox.currentText()])
=======
        self.val_changed.emit(self.combobox.currentText())
>>>>>>> 208b16af
<|MERGE_RESOLUTION|>--- conflicted
+++ resolved
@@ -2,13 +2,10 @@
 
 from contextlib import contextmanager
 from pathlib import Path
-from typing import TYPE_CHECKING, Callable
+from typing import TYPE_CHECKING
 
 import numpy as np
-<<<<<<< HEAD
-=======
 from qtpy.QtCore import Signal
->>>>>>> 208b16af
 from qtpy.QtWidgets import QComboBox, QDialog, QHBoxLayout, QLabel, QPushButton, QWidget
 
 if TYPE_CHECKING:
@@ -115,17 +112,10 @@
 
 
 class SelectDeviceFromCombobox(QDialog):
-<<<<<<< HEAD
-    def __init__(self, obj_dev: list, func: Callable, label: str, parent=None):
-        super().__init__(parent)
-
-        self.func = func
-=======
     val_changed = Signal(str)
 
     def __init__(self, obj_dev: list, label: str, parent=None):
         super().__init__(parent)
->>>>>>> 208b16af
 
         self.setLayout(QHBoxLayout())
         self.label = QLabel()
@@ -140,8 +130,4 @@
         self.layout().addWidget(self.button)
 
     def _on_click(self):
-<<<<<<< HEAD
-        self.func([self.combobox.currentText()])
-=======
-        self.val_changed.emit(self.combobox.currentText())
->>>>>>> 208b16af
+        self.val_changed.emit(self.combobox.currentText())