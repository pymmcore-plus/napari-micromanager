from __future__ import annotations

from contextlib import contextmanager
from pathlib import Path
from typing import TYPE_CHECKING, Optional, Sequence

import numpy as np
from pymmcore_plus import CMMCorePlus
from qtpy.QtCore import Signal
from qtpy.QtWidgets import (
    QComboBox,
    QDialog,
    QDialogButtonBox,
    QHBoxLayout,
    QLabel,
    QPushButton,
    QVBoxLayout,
    QWidget,
)

from ._core import get_core_singleton

if TYPE_CHECKING:
    import useq


def get_devices_and_props(self):
    mmc = None
    # List devices and properties that you can set
    devices = mmc.getLoadedDevices()
    print("\nDevice status:__________________________")
    for i in range(len(devices)):
        device = devices[i]
        properties = mmc.getDevicePropertyNames(device)
        for p in range(len(properties)):
            prop = properties[p]
            values = mmc.getAllowedPropertyValues(device, prop)
            print(f"Device: {str(device)}  Property: {str(prop)} Value: {str(values)}")
    print("________________________________________")


def get_groups_list(self):
    mmc = None
    group = []
    for groupName in mmc.getAvailableConfigGroups():
        print(f"*********\nGroup_Name: {str(groupName)}")
        for configName in mmc.getAvailableConfigs(groupName):
            group.append(configName)
            print(f"Config_Name: {str(configName)}")
            props = str(mmc.getConfigData(groupName, configName).getVerbose())
            print(f"Properties: {props}")
        print("*********")


def extend_array_for_index(array: np.ndarray, index: tuple[int, ...]):
    """Return `array` padded with zeros if necessary to contain `index`."""

    # if the incoming index is outside of the bounds of the current layer.data
    # pad layer.data with zeros to accomodate the incoming index
    if any(x >= y for x, y in zip(index, array.shape)):
        newshape = list(array.shape)
        for i, (x, y) in enumerate(zip(index, array.shape)):
            newshape[i] = max(x + 1, y)

        new_array = np.zeros(newshape)
        # populate with existing data
        new_array[tuple(slice(s) for s in array.shape)] = array
        return new_array

    # otherwise just return the incoming array
    return array


def ensure_unique(path: Path, extension: str = ".tif", ndigits: int = 3):
    """
    Get next suitable filepath (extension = ".tif") or
    folderpath (extension = ""), appended with a counter of ndigits.
    """
    p = path
    stem = p.stem
    # check if provided path already has an ndigit number in it
    cur_num = stem.rsplit("_")[-1]
    if cur_num.isdigit() and len(cur_num) == ndigits:
        stem = stem[: -ndigits - 1]
        current_max = int(cur_num) - 1
    else:
        current_max = -1

    # # find the highest existing path (if dir)
    paths = (
        p.parent.glob(f"*{extension}")
        if extension
        else (f for f in p.parent.iterdir() if f.is_dir())
    )
    for fn in paths:
        try:
            current_max = max(current_max, int(fn.stem.rsplit("_")[-1]))
        except ValueError:
            continue

    # build new path name
    number = f"_{current_max+1:0{ndigits}d}"
    return path.parent / f"{stem}{number}{extension}"


# move these to useq:
def event_indices(event: useq.MDAEvent):
    for k in event.sequence.axis_order if event.sequence else []:
        if k in event.index:
            yield k


@contextmanager
def blockSignals(widgets: QWidget | list[QWidget]):
    if not isinstance(widgets, (list, tuple)):
        widgets = [widgets]
    orig_states = []
    for w in widgets:
        orig_states.append(w.signalsBlocked())
        w.blockSignals(True)
    yield
    for w, s in zip(widgets, orig_states):
        w.blockSignals(s)


class SelectDeviceFromCombobox(QDialog):
    val_changed = Signal(str)

    def __init__(self, obj_dev: list, label: str, parent=None):
        super().__init__(parent)

        self.setLayout(QHBoxLayout())
        self.label = QLabel()
        self.label.setText(label)
        self.combobox = QComboBox()
        self.combobox.addItems(obj_dev)
        self.button = QPushButton("Set")
        self.button.clicked.connect(self._on_click)

        self.layout().addWidget(self.label)
        self.layout().addWidget(self.combobox)
        self.layout().addWidget(self.button)

    def _on_click(self):
        self.val_changed.emit(self.combobox.currentText())


class ComboMessageBox(QDialog):
    """Dialog that presents a combo box of `items`."""

    def __init__(
        self,
        items: Sequence[str] = (),
        text: str = "",
        parent: Optional[QWidget] = None,
    ):
        super().__init__(parent)

        self._combo = QComboBox()
        self._combo.addItems(items)

        btn_box = QDialogButtonBox(
            QDialogButtonBox.StandardButton.Ok | QDialogButtonBox.StandardButton.Cancel
        )
        btn_box.accepted.connect(self.accept)
        btn_box.rejected.connect(self.reject)

        self.setLayout(QVBoxLayout())
        if text:
            self.layout().addWidget(QLabel(text))
        self.layout().addWidget(self._combo)
        self.layout().addWidget(btn_box)

    def currentText(self) -> str:
        return self._combo.currentText()


<<<<<<< HEAD
def set_wdg_color(color: str, wdg: QWidget):
    wdg.setStyleSheet(f"color: {color};")


def get_dev_prop_val(
    group: str, preset: str, mmcore: Optional[CMMCorePlus] = None
) -> list:
    """return a list with (device, property, values) for the selected group preset"""
    mmc = mmcore or get_core_singleton()
    return [(k[0], k[1], k[2]) for k in mmc.getConfigData(group, preset)]


=======
>>>>>>> 07dae3b8
def get_dev_prop(group: str, preset: str, mmcore: Optional[CMMCorePlus] = None) -> list:
    """return a list with (device, property) for the selected group preset"""
    mmc = mmcore or get_core_singleton()
    return [(k[0], k[1]) for k in mmc.getConfigData(group, preset)]<|MERGE_RESOLUTION|>--- conflicted
+++ resolved
@@ -175,21 +175,6 @@
         return self._combo.currentText()
 
 
-<<<<<<< HEAD
-def set_wdg_color(color: str, wdg: QWidget):
-    wdg.setStyleSheet(f"color: {color};")
-
-
-def get_dev_prop_val(
-    group: str, preset: str, mmcore: Optional[CMMCorePlus] = None
-) -> list:
-    """return a list with (device, property, values) for the selected group preset"""
-    mmc = mmcore or get_core_singleton()
-    return [(k[0], k[1], k[2]) for k in mmc.getConfigData(group, preset)]
-
-
-=======
->>>>>>> 07dae3b8
 def get_dev_prop(group: str, preset: str, mmcore: Optional[CMMCorePlus] = None) -> list:
     """return a list with (device, property) for the selected group preset"""
     mmc = mmcore or get_core_singleton()
