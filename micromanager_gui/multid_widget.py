from __future__ import annotations

import warnings
from dataclasses import dataclass
from pathlib import Path
from typing import TYPE_CHECKING

from qtpy import QtWidgets as QtW
from qtpy import uic
from qtpy.QtCore import QSize, Qt
from qtpy.QtGui import QIcon
from typing_extensions import Literal
from useq import MDASequence

if TYPE_CHECKING:
    from pymmcore_plus import RemoteMMCore

ICONS = Path(__file__).parent / "icons"


@dataclass
class SequenceMeta:
    mode: Literal["mda"] | Literal["explorer"] = ""
    split_channels: bool = False
    should_save: bool = False
    file_name: str = ""
    save_dir: str = ""
    save_pos: bool = False


class _MultiDUI:
    UI_FILE = str(Path(__file__).parent / "_gui_objects" / "multid_gui.ui")

    # The UI_FILE above contains these objects:
    save_groupBox: QtW.QGroupBox
    fname_lineEdit: QtW.QLineEdit
    dir_lineEdit: QtW.QLineEdit
    browse_save_Button: QtW.QPushButton
    checkBox_save_pos: QtW.QCheckBox
    checkBox_split_channels: QtW.QCheckBox

    channel_groupBox: QtW.QGroupBox
    channel_tableWidget: QtW.QTableWidget  # TODO: extract
    add_ch_Button: QtW.QPushButton
    clear_ch_Button: QtW.QPushButton
    remove_ch_Button: QtW.QPushButton

    time_groupBox: QtW.QGroupBox
    timepoints_spinBox: QtW.QSpinBox
    interval_spinBox: QtW.QSpinBox
    time_comboBox: QtW.QComboBox

    stack_groupBox: QtW.QGroupBox
    z_tabWidget: QtW.QTabWidget
    step_size_doubleSpinBox: QtW.QDoubleSpinBox
    n_images_label: QtW.QLabel
    # TopBottom
    set_top_Button: QtW.QPushButton
    set_bottom_Button: QtW.QPushButton
    z_top_doubleSpinBox: QtW.QDoubleSpinBox
    z_bottom_doubleSpinBox: QtW.QDoubleSpinBox
    z_range_topbottom_doubleSpinBox: QtW.QDoubleSpinBox
    # RangeAround
    zrange_spinBox: QtW.QSpinBox
    range_around_label: QtW.QLabel
    # AboveBelow
    above_doubleSpinBox: QtW.QDoubleSpinBox
    below_doubleSpinBox: QtW.QDoubleSpinBox
    z_range_abovebelow_doubleSpinBox: QtW.QDoubleSpinBox

    stage_pos_groupBox: QtW.QGroupBox
    stage_tableWidget: QtW.QTableWidget  # TODO: extract
    add_pos_Button: QtW.QPushButton
    clear_pos_Button: QtW.QPushButton
    remove_pos_Button: QtW.QPushButton

    acquisition_order_comboBox: QtW.QComboBox
    run_Button: QtW.QPushButton
    pause_Button: QtW.QPushButton
    cancel_Button: QtW.QPushButton

    def setup_ui(self):
        uic.loadUi(self.UI_FILE, self)  # load QtDesigner .ui file
        self.pause_Button.hide()
        self.cancel_Button.hide()
        # button icon
        self.run_Button.setIcon(QIcon(str(ICONS / "play-button_1.svg")))
        self.run_Button.setIconSize(QSize(20, 0))


class MultiDWidget(QtW.QWidget, _MultiDUI):

    # metadata associated with a given experiment
    SEQUENCE_META: dict[MDASequence, SequenceMeta] = {}

    def __init__(self, mmcore: RemoteMMCore, parent=None):
        self._mmc = mmcore
        super().__init__(parent)
        self.setup_ui()

        self.pause_Button.released.connect(self._mmc.toggle_pause)
        self.cancel_Button.released.connect(self._mmc.cancel)

        # connect buttons
        self.add_pos_Button.clicked.connect(self.add_position)
        self.remove_pos_Button.clicked.connect(self.remove_position)
        self.clear_pos_Button.clicked.connect(self.clear_positions)
        self.add_ch_Button.clicked.connect(self.add_channel)
        self.remove_ch_Button.clicked.connect(self.remove_channel)
        self.clear_ch_Button.clicked.connect(self.clear_channel)

        self.browse_save_Button.clicked.connect(self.set_multi_d_acq_dir)
        self.run_Button.clicked.connect(self._on_run_clicked)

        # connect for z stack
        self.set_top_Button.clicked.connect(self._set_top)
        self.set_bottom_Button.clicked.connect(self._set_bottom)
        self.z_top_doubleSpinBox.valueChanged.connect(self._update_topbottom_range)
        self.z_bottom_doubleSpinBox.valueChanged.connect(self._update_topbottom_range)

        self.zrange_spinBox.valueChanged.connect(self._update_rangearound_label)

        self.above_doubleSpinBox.valueChanged.connect(self._update_abovebelow_range)
        self.below_doubleSpinBox.valueChanged.connect(self._update_abovebelow_range)

        self.z_range_abovebelow_doubleSpinBox.valueChanged.connect(
            self._update_n_images
        )
        self.zrange_spinBox.valueChanged.connect(self._update_n_images)
        self.z_range_topbottom_doubleSpinBox.valueChanged.connect(self._update_n_images)
        self.step_size_doubleSpinBox.valueChanged.connect(self._update_n_images)
        self.z_tabWidget.currentChanged.connect(self._update_n_images)
        self.stack_groupBox.toggled.connect(self._update_n_images)

        # toggle connect
        self.save_groupBox.toggled.connect(self.toggle_checkbox_save_pos)
        self.stage_pos_groupBox.toggled.connect(self.toggle_checkbox_save_pos)

        # connect position table double click
        self.stage_tableWidget.cellDoubleClicked.connect(self.move_to_position)

        # events
        mmcore.events.sequenceStarted.connect(self._on_mda_started)
        mmcore.events.sequenceFinished.connect(self._on_mda_finished)
        mmcore.events.sequencePauseToggled.connect(self._on_mda_paused)

    def _set_enabled(self, enabled: bool):
        self.save_groupBox.setEnabled(enabled)
        self.time_groupBox.setEnabled(enabled)
        self.acquisition_order_comboBox.setEnabled(enabled)
        self.channel_groupBox.setEnabled(enabled)

        if not self._mmc.getXYStageDevice():
            self.stage_pos_groupBox.setChecked(False)
            self.stage_pos_groupBox.setEnabled(False)
        else:
            self.stage_pos_groupBox.setEnabled(enabled)

        if not self._mmc.getFocusDevice():
            self.stack_groupBox.setChecked(False)
            self.stack_groupBox.setEnabled(False)
        else:
            self.stack_groupBox.setEnabled(enabled)

    def _set_top(self):
        self.z_top_doubleSpinBox.setValue(self._mmc.getZPosition())

    def _set_bottom(self):
        self.z_bottom_doubleSpinBox.setValue(self._mmc.getZPosition())

    def _update_topbottom_range(self):
        self.z_range_topbottom_doubleSpinBox.setValue(
            abs(self.z_top_doubleSpinBox.value() - self.z_bottom_doubleSpinBox.value())
        )

    def _update_rangearound_label(self, value):
        self.range_around_label.setText(f"-{value/2} µm <- z -> +{value/2} µm")

    def _update_abovebelow_range(self):
        self.z_range_abovebelow_doubleSpinBox.setValue(
            self.above_doubleSpinBox.value() + self.below_doubleSpinBox.value()
        )

    def _update_n_images(self):
        step = self.step_size_doubleSpinBox.value()
        # set what is the range to consider depending on the z_stack mode
        if self.z_tabWidget.currentIndex() == 0:
            range = self.z_range_topbottom_doubleSpinBox.value()
        if self.z_tabWidget.currentIndex() == 1:
            range = self.zrange_spinBox.value()
        if self.z_tabWidget.currentIndex() == 2:
            range = self.z_range_abovebelow_doubleSpinBox.value()

        self.n_images_label.setText(f"{round((range / step) + 1)}")

    def _on_mda_started(self, sequence):
        self._set_enabled(False)
        self.pause_Button.show()
        self.cancel_Button.show()
        self.run_Button.hide()

    def _on_mda_finished(self, sequence):
        self._set_enabled(True)
        self.pause_Button.hide()
        self.cancel_Button.hide()
        self.run_Button.show()

    def _on_mda_paused(self, paused):
        self.pause_Button.setText("GO" if paused else "PAUSE")

    # add, remove, clear channel table
    def add_channel(self) -> bool:
        if len(self._mmc.getLoadedDevices()) <= 1:
            return False

<<<<<<< HEAD
        idx = self.channel_tableWidget.rowCount()
        self.channel_tableWidget.insertRow(idx)
=======
            channel_group = self._mmc.getChannelGroup()
            if not channel_group:
                return

            idx = self.channel_tableWidget.rowCount()
            self.channel_tableWidget.insertRow(idx)
>>>>>>> afe2f3d2

        # create a combo_box for channels in the table
        channel_comboBox = QtW.QComboBox(self)
        channel_exp_spinBox = QtW.QSpinBox(self)
        channel_exp_spinBox.setRange(0, 10000)
        channel_exp_spinBox.setValue(100)

        if channel_group := self._mmc.getChannelGroup():
            channel_list = list(self._mmc.getAvailableConfigs(channel_group))
            channel_comboBox.addItems(channel_list)

        self.channel_tableWidget.setCellWidget(idx, 0, channel_comboBox)
        self.channel_tableWidget.setCellWidget(idx, 1, channel_exp_spinBox)
        return True

    def remove_channel(self):
        # remove selected position
        rows = {r.row() for r in self.channel_tableWidget.selectedIndexes()}
        for idx in sorted(rows, reverse=True):
            self.channel_tableWidget.removeRow(idx)

    def clear_channel(self):
        # clear all positions
        self.channel_tableWidget.clearContents()
        self.channel_tableWidget.setRowCount(0)

    def toggle_checkbox_save_pos(self):
        if (
            self.stage_pos_groupBox.isChecked()
            and self.stage_tableWidget.rowCount() > 0
        ):
            self.checkBox_save_pos.setEnabled(True)

        else:
            self.checkBox_save_pos.setCheckState(Qt.CheckState.Unchecked)
            self.checkBox_save_pos.setEnabled(False)

    # add, remove, clear, move_to positions table
    def add_position(self):
<<<<<<< HEAD
        if len(self._mmc.getLoadedDevices()) > 1:
            idx = self._add_position_row()

            for c, ax in enumerate("XYZ"):
                cur = getattr(self._mmc, f"get{ax}Position")()
                item = QtW.QTableWidgetItem(str(cur))
                item.setTextAlignment(int(Qt.AlignHCenter | Qt.AlignVCenter))
                self.stage_tableWidget.setItem(idx, c, item)
=======

        if not self._mmc.getXYStageDevice():
            return

        dev_loaded = list(self._mmc.getLoadedDevices())
        if len(dev_loaded) > 1:
            x = self._mmc.getXPosition()
            y = self._mmc.getYPosition()

            x_txt = QtW.QTableWidgetItem(str(x))
            y_txt = QtW.QTableWidgetItem(str(y))
            x_txt.setTextAlignment(Qt.AlignHCenter | Qt.AlignVCenter)
            y_txt.setTextAlignment(Qt.AlignHCenter | Qt.AlignVCenter)

            idx = self.stage_tableWidget.rowCount()
            self.stage_tableWidget.insertRow(idx)

            self.stage_tableWidget.setItem(idx, 0, QtW.QTableWidgetItem(x_txt))
            self.stage_tableWidget.setItem(idx, 1, QtW.QTableWidgetItem(y_txt))

            if self._mmc.getFocusDevice():
                z = self._mmc.getZPosition()
                z_txt = QtW.QTableWidgetItem(str(z))
                z_txt.setTextAlignment(Qt.AlignHCenter | Qt.AlignVCenter)
                self.stage_tableWidget.setItem(idx, 2, QtW.QTableWidgetItem(z_txt))
>>>>>>> afe2f3d2

            self.toggle_checkbox_save_pos()

    def _add_position_row(self) -> int:
        idx = self.stage_tableWidget.rowCount()
        self.stage_tableWidget.insertRow(idx)
        return idx

    def remove_position(self):
        # remove selected position
        rows = {r.row() for r in self.stage_tableWidget.selectedIndexes()}
        for idx in sorted(rows, reverse=True):
            self.stage_tableWidget.removeRow(idx)
        self.toggle_checkbox_save_pos()

    def clear_positions(self):
        # clear all positions
        self.stage_tableWidget.clearContents()
        self.stage_tableWidget.setRowCount(0)
        self.toggle_checkbox_save_pos()

    def move_to_position(self):
        if not self._mmc.getXYStageDevice():
            return
        curr_row = self.stage_tableWidget.currentRow()
        x_val = self.stage_tableWidget.item(curr_row, 0).text()
        y_val = self.stage_tableWidget.item(curr_row, 1).text()
        z_val = self.stage_tableWidget.item(curr_row, 2).text()
        self._mmc.setXYPosition(float(x_val), float(y_val))
        self._mmc.setPosition(self._mmc.getFocusDevice(), float(z_val))

    def set_multi_d_acq_dir(self):
        # set the directory
        self.dir = QtW.QFileDialog(self)
        self.dir.setFileMode(QtW.QFileDialog.DirectoryOnly)
        self.save_dir = QtW.QFileDialog.getExistingDirectory(self.dir)
        self.dir_lineEdit.setText(self.save_dir)
        self.parent_path = Path(self.save_dir)

    def set_state(self, state: dict | MDASequence | str | Path) -> None:
        """Set current state of MDA widget.

        Parameters
        ----------
        state : Union[dict, MDASequence, str, Path]
            MDASequence state in the form of a dict, MDASequence object, or a str or
            Path pointing to a sequence.yaml file
        """
        if isinstance(state, (str, Path)):
            state = MDASequence.parse_file(state)
        elif isinstance(state, dict):
            state = MDASequence(**state)
        if not isinstance(state, MDASequence):
            raise TypeError("state must be an MDASequence, dict, or yaml file")

        self.acquisition_order_comboBox.setCurrentText(state.axis_order)

        # set channel table
        self.clear_channel()
        if channel_group := self._mmc.getChannelGroup():
            channel_list = list(self._mmc.getAvailableConfigs(channel_group))
        else:
            channel_list = []
        for idx, ch in enumerate(state.channels):
            if not self.add_channel():
                break
            if ch.config in channel_list:
                self.channel_tableWidget.cellWidget(idx, 0).setCurrentText(ch.config)
            else:
                warnings.warn(
                    f"Unrecognized channel: {ch.config!r}. "
                    f"Valid channels include {channel_list}"
                )
            if ch.exposure:
                self.channel_tableWidget.cellWidget(idx, 1).setValue(int(ch.exposure))

        # set Z
        if state.z_plan:
            self.stack_groupBox.setChecked(True)
            if hasattr(state.z_plan, "top") and hasattr(state.z_plan, "bottom"):
                self.z_top_doubleSpinBox.setValue(state.z_plan.top)
                self.z_bottom_doubleSpinBox.setValue(state.z_plan.bottom)
                self.z_tabWidget.setCurrentIndex(0)
            elif hasattr(state.z_plan, "above") and hasattr(state.z_plan, "below"):
                self.above_doubleSpinBox.setValue(state.z_plan.above)
                self.below_doubleSpinBox.setValue(state.z_plan.below)
                self.z_tabWidget.setCurrentIndex(2)
            elif hasattr(state.z_plan, "range"):
                self.zrange_spinBox.setValue(int(state.z_plan.range))
                self.z_tabWidget.setCurrentIndex(1)
            if hasattr(state.z_plan, "step"):
                self.step_size_doubleSpinBox.setValue(state.z_plan.step)
        else:
            self.stack_groupBox.setChecked(False)

        # set time
        # currently only `TIntervalLoops` is supported
        if hasattr(state.time_plan, "interval") and hasattr(state.time_plan, "loops"):
            self.time_groupBox.setChecked(True)
            self.timepoints_spinBox.setValue(state.time_plan.loops)

            sec = state.time_plan.interval.total_seconds()
            if sec >= 60:
                self.time_comboBox.setCurrentText("min")
                self.interval_spinBox.setValue(sec // 60)
            elif sec >= 1:
                self.time_comboBox.setCurrentText("sec")
                self.interval_spinBox.setValue(int(sec))
            else:
                self.time_comboBox.setCurrentText("ms")
                self.interval_spinBox.setValue(int(sec * 1000))
        else:
            self.time_groupBox.setChecked(False)

        # set stage positions
        self.clear_positions()
        if state.stage_positions:
            self.stage_pos_groupBox.setChecked(True)
            for idx, pos in enumerate(state.stage_positions):
                self._add_position_row()
                for c, ax in enumerate("xyz"):
                    item = QtW.QTableWidgetItem(str(getattr(pos, ax)))
                    item.setTextAlignment(int(Qt.AlignHCenter | Qt.AlignVCenter))
                    self.stage_tableWidget.setItem(idx, c, item)
        else:
            self.stage_pos_groupBox.setChecked(False)

    def get_state(self) -> MDASequence:
        """Get current state of widget as a useq.MDASequence."""
        state = {
            "axis_order": self.acquisition_order_comboBox.currentText(),
            "channels": [],
            "stage_positions": [],
            "z_plan": None,
            "time_plan": None,
        }
        state["channels"] = [
            {
                "config": self.channel_tableWidget.cellWidget(c, 0).currentText(),
                "group": self._mmc.getChannelGroup() or "Channel",
                "exposure": self.channel_tableWidget.cellWidget(c, 1).value(),
            }
            for c in range(self.channel_tableWidget.rowCount())
        ]
        if self.stack_groupBox.isChecked():

            if self.z_tabWidget.currentIndex() == 0:
                state["z_plan"] = {
                    "top": self.z_top_doubleSpinBox.value(),
                    "bottom": self.z_bottom_doubleSpinBox.value(),
                    "step": self.step_size_doubleSpinBox.value(),
                }

            elif self.z_tabWidget.currentIndex() == 1:
                state["z_plan"] = {
                    "range": self.zrange_spinBox.value(),
                    "step": self.step_size_doubleSpinBox.value(),
                }
            elif self.z_tabWidget.currentIndex() == 2:
                state["z_plan"] = {
                    "above": self.above_doubleSpinBox.value(),
                    "below": self.below_doubleSpinBox.value(),
                    "step": self.step_size_doubleSpinBox.value(),
                }

        if self.time_groupBox.isChecked():
            unit = {"min": "minutes", "sec": "seconds", "ms": "milliseconds"}[
                self.time_comboBox.currentText()
            ]
            state["time_plan"] = {
                "interval": {unit: self.interval_spinBox.value()},
                "loops": self.timepoints_spinBox.value(),
            }
        # position settings
        if (
            self.stage_pos_groupBox.isChecked()
            and self.stage_tableWidget.rowCount() > 0
        ):
            for r in range(self.stage_tableWidget.rowCount()):
                state["stage_positions"].append(
                    {
                        "x": float(self.stage_tableWidget.item(r, 0).text()),
                        "y": float(self.stage_tableWidget.item(r, 1).text()),
                        "z": float(self.stage_tableWidget.item(r, 2).text()),
                    }
                )
        else:
            state["stage_positions"].append(
                {
                    "x": float(self._mmc.getXPosition()),
                    "y": float(self._mmc.getYPosition()),
                    "z": float(self._mmc.getZPosition()),
                }
            )

        return MDASequence(**state)

    def _on_run_clicked(self):

        if len(self._mmc.getLoadedDevices()) < 2:
            raise ValueError("Load a cfg file first.")

        if self.channel_tableWidget.rowCount() <= 0:
            raise ValueError("Select at least one channel.")

        if self.stage_pos_groupBox.isChecked() and (
            self.stage_tableWidget.rowCount() <= 0
        ):
            raise ValueError(
                "Select at least one position" "or deselect the position groupbox."
            )

        if self.save_groupBox.isChecked() and not (
            self.fname_lineEdit.text() and Path(self.dir_lineEdit.text()).is_dir()
        ):
            raise ValueError("Select a filename and a valid directory.")

        experiment = self.get_state()

        self.SEQUENCE_META[experiment] = SequenceMeta(
            mode="mda",
            split_channels=self.checkBox_split_channels.isChecked(),
            should_save=self.save_groupBox.isChecked(),
            file_name=self.fname_lineEdit.text(),
            save_dir=self.dir_lineEdit.text(),
            save_pos=self.checkBox_save_pos.isChecked(),
        )
        self._mmc.run_mda(experiment)  # run the MDA experiment asynchronously
        return


if __name__ == "__main__":
    from qtpy.QtWidgets import QApplication

    app = QApplication([])
    window = MultiDWidget()
    window.show()
    app.exec_()<|MERGE_RESOLUTION|>--- conflicted
+++ resolved
@@ -213,17 +213,8 @@
         if len(self._mmc.getLoadedDevices()) <= 1:
             return False
 
-<<<<<<< HEAD
         idx = self.channel_tableWidget.rowCount()
         self.channel_tableWidget.insertRow(idx)
-=======
-            channel_group = self._mmc.getChannelGroup()
-            if not channel_group:
-                return
-
-            idx = self.channel_tableWidget.rowCount()
-            self.channel_tableWidget.insertRow(idx)
->>>>>>> afe2f3d2
 
         # create a combo_box for channels in the table
         channel_comboBox = QtW.QComboBox(self)
@@ -263,7 +254,6 @@
 
     # add, remove, clear, move_to positions table
     def add_position(self):
-<<<<<<< HEAD
         if len(self._mmc.getLoadedDevices()) > 1:
             idx = self._add_position_row()
 
@@ -272,33 +262,6 @@
                 item = QtW.QTableWidgetItem(str(cur))
                 item.setTextAlignment(int(Qt.AlignHCenter | Qt.AlignVCenter))
                 self.stage_tableWidget.setItem(idx, c, item)
-=======
-
-        if not self._mmc.getXYStageDevice():
-            return
-
-        dev_loaded = list(self._mmc.getLoadedDevices())
-        if len(dev_loaded) > 1:
-            x = self._mmc.getXPosition()
-            y = self._mmc.getYPosition()
-
-            x_txt = QtW.QTableWidgetItem(str(x))
-            y_txt = QtW.QTableWidgetItem(str(y))
-            x_txt.setTextAlignment(Qt.AlignHCenter | Qt.AlignVCenter)
-            y_txt.setTextAlignment(Qt.AlignHCenter | Qt.AlignVCenter)
-
-            idx = self.stage_tableWidget.rowCount()
-            self.stage_tableWidget.insertRow(idx)
-
-            self.stage_tableWidget.setItem(idx, 0, QtW.QTableWidgetItem(x_txt))
-            self.stage_tableWidget.setItem(idx, 1, QtW.QTableWidgetItem(y_txt))
-
-            if self._mmc.getFocusDevice():
-                z = self._mmc.getZPosition()
-                z_txt = QtW.QTableWidgetItem(str(z))
-                z_txt.setTextAlignment(Qt.AlignHCenter | Qt.AlignVCenter)
-                self.stage_tableWidget.setItem(idx, 2, QtW.QTableWidgetItem(z_txt))
->>>>>>> afe2f3d2
 
             self.toggle_checkbox_save_pos()
 
