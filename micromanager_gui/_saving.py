from __future__ import annotations

from pathlib import Path
from typing import TYPE_CHECKING

import numpy as np
import tifffile

from ._util import ensure_unique

if TYPE_CHECKING:
    from napari.components import LayerList
    from useq import MDASequence

<<<<<<< HEAD
    from micromanager_gui._mda import SequenceMeta
=======
    from ._mda import SequenceMeta
>>>>>>> 6cf9b86f


def _imsave(file: Path, data: np.ndarray, dtype="uint16"):
    tifffile.imwrite(str(file), data.astype(dtype), imagej=data.ndim <= 5)


def save_sequence(sequence: MDASequence, layers: LayerList, meta: SequenceMeta):
    """Save `layers` associated with an MDA `sequence` to disk.

    Parameters
    ----------
    sequence : MDASequence
        An MDA sequence being run.
    layers : LayerList
        A list of layers acquired during the MDA sequence.
    meta : SequenceMeta
        Internal metadata associated with the sequence.
    """
    if not meta.should_save:
        return
    if meta.mode == "mda":
        return _save_mda_sequence(sequence, layers, meta)
    if meta.mode == "explorer":
        return _save_explorer_scan(sequence, layers, meta)
    raise NotImplementedError(f"cannot save experiment with mode: {meta.mode}")


def _save_mda_sequence(sequence: MDASequence, layers: LayerList, meta: SequenceMeta):
    path = Path(meta.save_dir)
    file_name = meta.file_name
    folder_name = ensure_unique(path / file_name, extension="", ndigits=3)

    # if split_channels, then create a new layer for each channel
    if meta.split_channels:
        folder_name.mkdir(parents=True, exist_ok=True)

        if meta.save_pos:
            # save each position/channels in a separate file.
            _save_pos_separately(sequence, folder_name, folder_name.stem, layers)
        else:
            # save each channel layer.
            for lay in layers:
                if lay.metadata.get("uid") != sequence.uid:
                    continue
                fname = f'{folder_name.stem}_{lay.metadata.get("ch_id")}.tif'
                # TODO: smarter behavior w.r.t type of lay.data
                # currently this will force the data into memory which may cause a crash
                # long term solution is to remove this code and rely on an
                # mda-writer either in pymmcore-plus or elsewhere.
                _imsave(folder_name / fname, np.squeeze(lay.data))
        return

    # not splitting channels
    active_layer = next(x for x in layers if x.metadata.get("uid") == sequence.uid)

    if meta.save_pos:
        folder_name.mkdir(parents=True, exist_ok=True)
        # save each position in a separate file
        pos_axis = sequence.axis_order.index("p")
        for p, data in enumerate(np.rollaxis(active_layer.data, pos_axis)):
            dest = folder_name / f"{folder_name.stem}_[p{p:03d}].tif"
            _imsave(dest, data)

    else:
        # not saving each position in a separate file
        save_path = ensure_unique(path / file_name, extension=".tif", ndigits=3)
        # TODO: see above TODO
        _imsave(save_path, np.squeeze(active_layer.data))


def _save_pos_separately(sequence, folder_name, fname, layers: LayerList):
    for p in range(len(sequence.stage_positions)):

        folder_path = Path(folder_name) / f"{fname}_Pos{p:03d}"
        folder_path.mkdir(parents=True, exist_ok=True)

        for i in layers:
            if "ch_id" not in i.metadata or i.metadata.get("uid") != sequence.uid:
                continue
            fname = f"{fname}_{i.metadata['ch_id']}_[p{p:03}]"
            ax = sequence.axis_order.index("p") if len(sequence.time_plan) > 0 else 0
            _imsave(folder_path / f"{fname}.tif", np.take(i.data, p, axis=ax))


def _save_explorer_scan(sequence: MDASequence, layers: LayerList, meta: SequenceMeta):

    path = Path(meta.save_dir)
    file_name = f"scan_{meta.file_name}"

    folder_name = ensure_unique(path / file_name, extension="", ndigits=3)
    folder_name.mkdir(parents=True, exist_ok=True)

    for layer in sorted(
        (i for i in layers if i.metadata.get("uid") == sequence.uid),
        key=lambda x: x.metadata.get("ch_id"),
    ):
        data = layer.data[np.newaxis, ...]

        if layer.metadata.get("scan_position") == "Pos000":
            scan_stack = data
        else:
            scan_stack = np.concatenate((scan_stack, data))

        if scan_stack.shape[0] > 1:
            ch_name = layer.metadata.get("ch_name")
            _imsave(folder_name / f"{ch_name}.tif", scan_stack)<|MERGE_RESOLUTION|>--- conflicted
+++ resolved
@@ -12,11 +12,7 @@
     from napari.components import LayerList
     from useq import MDASequence
 
-<<<<<<< HEAD
     from micromanager_gui._mda import SequenceMeta
-=======
-    from ._mda import SequenceMeta
->>>>>>> 6cf9b86f
 
 
 def _imsave(file: Path, data: np.ndarray, dtype="uint16"):
