from __future__ import annotations

from pathlib import Path
from typing import TYPE_CHECKING

import numpy as np
import tifffile

from ._util import ensure_unique

if TYPE_CHECKING:
    from napari.components import LayerList
    from useq import MDASequence

    from micromanager_gui._mda_meta import SequenceMeta


def _imsave(file: Path, data: np.ndarray, dtype="uint16"):
    tifffile.imwrite(str(file), data.astype(dtype), imagej=data.ndim <= 5)


def save_sequence(sequence: MDASequence, layers: LayerList, meta: SequenceMeta):
    """Save `layers` associated with an MDA `sequence` to disk.

    Parameters
    ----------
    sequence : MDASequence
        An MDA sequence being run.
    layers : LayerList
        A list of layers acquired during the MDA sequence.
    meta : SequenceMeta
        Internal metadata associated with the sequence.
    """
    if not meta.should_save:
        return
    if meta.mode == "mda":
        return _save_mda_sequence(sequence, layers, meta)
<<<<<<< HEAD
    elif meta.mode == "explorer":
        return _save_explorer_scan(sequence, layers, meta)
    elif meta.mode == "hcs":
        return _save_hcs_scan(sequence, layers, meta)
=======
    if meta.mode == "explorer":
        # return _save_explorer_scan(sequence, layers, meta)
        return
>>>>>>> 60513f5f
    raise NotImplementedError(f"cannot save experiment with mode: {meta.mode}")


def _save_mda_sequence(sequence: MDASequence, layers: LayerList, meta: SequenceMeta):
    path = Path(meta.save_dir)
    file_name = meta.file_name
    folder_name = ensure_unique(path / file_name, extension="", ndigits=3)

    # if split_channels, then create a new layer for each channel
    if meta.split_channels:
        folder_name.mkdir(parents=True, exist_ok=True)

        if meta.save_pos:
            # save each position/channels in a separate file.
            _save_pos_separately(sequence, folder_name, folder_name.stem, layers)
        else:
            # save each channel layer.
            for lay in layers:
                if lay.metadata.get("uid") != sequence.uid:
                    continue
                fname = f'{folder_name.stem}_{lay.metadata.get("ch_id")}.tif'
                # TODO: smarter behavior w.r.t type of lay.data
                # currently this will force the data into memory which may cause a crash
                # long term solution is to remove this code and rely on an
                # mda-writer either in pymmcore-plus or elsewhere.
                _imsave(folder_name / fname, np.squeeze(lay.data))
        return

    # not splitting channels
    active_layer = next(x for x in layers if x.metadata.get("uid") == sequence.uid)

    if meta.save_pos:
        folder_name.mkdir(parents=True, exist_ok=True)
        # save each position in a separate file
        pos_axis = sequence.axis_order.index("p")
        for p, data in enumerate(np.rollaxis(active_layer.data, pos_axis)):
            dest = folder_name / f"{folder_name.stem}_[p{p:03d}].tif"
            _imsave(dest, data)

    else:
        # not saving each position in a separate file
        save_path = ensure_unique(path / file_name, extension=".tif", ndigits=3)
        # TODO: see above TODO
        _imsave(save_path, np.squeeze(active_layer.data))


def _save_pos_separately(sequence, folder_name, fname, layers: LayerList):
    for p in range(len(sequence.stage_positions)):

        folder_path = Path(folder_name) / f"{fname}_Pos{p:03d}"
        folder_path.mkdir(parents=True, exist_ok=True)

        for i in layers:
            if "ch_id" not in i.metadata or i.metadata.get("uid") != sequence.uid:
                continue
            fname = f"{fname}_{i.metadata['ch_id']}_[p{p:03}]"
            ax = sequence.axis_order.index("p") if len(sequence.time_plan) > 0 else 0
            _imsave(folder_path / f"{fname}.tif", np.take(i.data, p, axis=ax))


# TODO: to be fixed
<<<<<<< HEAD
def _save_explorer_scan(sequence: MDASequence, layers: LayerList, meta: SequenceMeta):
    pass
    # path = Path(meta.save_dir)
    # file_name = f"scan_{meta.file_name}"

    # folder_name = ensure_unique(path / file_name, extension="", ndigits=3)
    # folder_name.mkdir(parents=True, exist_ok=True)

    # for layer in sorted(
    #     (i for i in layers if i.metadata.get("uid") == sequence.uid),
    #     key=lambda x: x.metadata.get("ch_id"),
    # ):
    #     data = layer.data[np.newaxis, ...]

    #     if layer.metadata.get("scan_position") == "Pos000":
    #         scan_stack = data
    #     else:
    #         scan_stack = np.concatenate((scan_stack, data))

    #     if scan_stack.shape[0] > 1:
    #         ch_name = layer.metadata.get("ch_name")
    #         _imsave(folder_name / f"{ch_name}.tif", scan_stack)


# TODO: to be fixed
def _save_hcs_scan(sequence: MDASequence, layers: LayerList, meta: SequenceMeta):
    pass
=======
# def _save_explorer_scan(sequence: MDASequence, layers: LayerList, meta: SequenceMeta):
# path = Path(meta.save_dir)
# file_name = f"scan_{meta.file_name}"

# folder_name = ensure_unique(path / file_name, extension="", ndigits=3)
# folder_name.mkdir(parents=True, exist_ok=True)

# for layer in sorted(
#     (i for i in layers if i.metadata.get("uid") == sequence.uid),
#     key=lambda x: x.metadata.get("ch_id"),
# ):
#     data = layer.data[np.newaxis, ...]

#     if layer.metadata.get("scan_position") == "Pos000":
#         scan_stack = data
#     else:
#         scan_stack = np.concatenate((scan_stack, data))

#     if scan_stack.shape[0] > 1:
#         ch_name = layer.metadata.get("ch_name")
#         _imsave(folder_name / f"{ch_name}.tif", scan_stack)
>>>>>>> 60513f5f
<|MERGE_RESOLUTION|>--- conflicted
+++ resolved
@@ -35,16 +35,12 @@
         return
     if meta.mode == "mda":
         return _save_mda_sequence(sequence, layers, meta)
-<<<<<<< HEAD
     elif meta.mode == "explorer":
-        return _save_explorer_scan(sequence, layers, meta)
+        return
+        # return _save_explorer_scan(sequence, layers, meta)
     elif meta.mode == "hcs":
-        return _save_hcs_scan(sequence, layers, meta)
-=======
-    if meta.mode == "explorer":
-        # return _save_explorer_scan(sequence, layers, meta)
         return
->>>>>>> 60513f5f
+        # return _save_hcs_scan(sequence, layers, meta)
     raise NotImplementedError(f"cannot save experiment with mode: {meta.mode}")
 
 
@@ -106,35 +102,31 @@
 
 
 # TODO: to be fixed
-<<<<<<< HEAD
 def _save_explorer_scan(sequence: MDASequence, layers: LayerList, meta: SequenceMeta):
-    pass
-    # path = Path(meta.save_dir)
-    # file_name = f"scan_{meta.file_name}"
+    path = Path(meta.save_dir)
+    file_name = f"scan_{meta.file_name}"
 
-    # folder_name = ensure_unique(path / file_name, extension="", ndigits=3)
-    # folder_name.mkdir(parents=True, exist_ok=True)
+    folder_name = ensure_unique(path / file_name, extension="", ndigits=3)
+    folder_name.mkdir(parents=True, exist_ok=True)
 
-    # for layer in sorted(
-    #     (i for i in layers if i.metadata.get("uid") == sequence.uid),
-    #     key=lambda x: x.metadata.get("ch_id"),
-    # ):
-    #     data = layer.data[np.newaxis, ...]
+    for layer in sorted(
+        (i for i in layers if i.metadata.get("uid") == sequence.uid),
+        key=lambda x: x.metadata.get("ch_id"),
+    ):
+        data = layer.data[np.newaxis, ...]
 
-    #     if layer.metadata.get("scan_position") == "Pos000":
-    #         scan_stack = data
-    #     else:
-    #         scan_stack = np.concatenate((scan_stack, data))
+        if layer.metadata.get("scan_position") == "Pos000":
+            scan_stack = data
+        else:
+            scan_stack = np.concatenate((scan_stack, data))
 
-    #     if scan_stack.shape[0] > 1:
-    #         ch_name = layer.metadata.get("ch_name")
-    #         _imsave(folder_name / f"{ch_name}.tif", scan_stack)
+        if scan_stack.shape[0] > 1:
+            ch_name = layer.metadata.get("ch_name")
+            _imsave(folder_name / f"{ch_name}.tif", scan_stack)
 
 
 # TODO: to be fixed
-def _save_hcs_scan(sequence: MDASequence, layers: LayerList, meta: SequenceMeta):
-    pass
-=======
+# def _save_hcs_scan(sequence: MDASequence, layers: LayerList, meta: SequenceMeta):
 # def _save_explorer_scan(sequence: MDASequence, layers: LayerList, meta: SequenceMeta):
 # path = Path(meta.save_dir)
 # file_name = f"scan_{meta.file_name}"
@@ -155,5 +147,4 @@
 
 #     if scan_stack.shape[0] > 1:
 #         ch_name = layer.metadata.get("ch_name")
-#         _imsave(folder_name / f"{ch_name}.tif", scan_stack)
->>>>>>> 60513f5f
+#         _imsave(folder_name / f"{ch_name}.tif", scan_stack)