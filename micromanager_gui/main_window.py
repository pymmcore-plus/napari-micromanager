--- conflicted
+++ resolved
@@ -114,12 +114,8 @@
         # to core may outlive the lifetime of this particular widget.
         sig.sequenceStarted.connect(self._on_mda_started)
         sig.sequenceFinished.connect(self._on_mda_finished)
-<<<<<<< HEAD
-        sig.systemConfigurationLoaded.connect(self._on_system_configuration_loaded)
-=======
         sig.sequenceFinished.connect(self._refresh_options)  # why when acq is finished?
         sig.systemConfigurationLoaded.connect(self._refresh_options)
->>>>>>> 3b20e6f6
         sig.XYStagePositionChanged.connect(self._on_xy_stage_position_changed)
         sig.stagePositionChanged.connect(self._on_stage_position_changed)
         sig.exposureChanged.connect(self._on_exp_change)
@@ -273,11 +269,6 @@
                 )
 
     def _refresh_objective_options(self):
-<<<<<<< HEAD
-        if self.objective_dev_name in self._mmc.getLoadedDevices():
-            self.objective_comboBox.clear()
-            self.objective_comboBox.addItems(self._mmc.getStateLabels(self.objective_dev_name))
-=======
         if "Objective" in self._mmc.getLoadedDevices():
             with blockSignals(self.objective_comboBox):
                 self.objective_comboBox.clear()
@@ -285,7 +276,6 @@
                 self.objective_comboBox.setCurrentText(
                     self._mmc.getStateLabel("Objective")
                 )
->>>>>>> 3b20e6f6
 
     def _refresh_channel_list(self, channel_group: str = None):
         if channel_group is None:
