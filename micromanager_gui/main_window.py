--- conflicted
+++ resolved
@@ -16,10 +16,7 @@
 from ._illumination import IlluminationDialog
 from ._saving import save_sequence
 from ._util import (
-<<<<<<< HEAD
     AutofocusDevice,
-=======
->>>>>>> 8b5083d8
     SelectDeviceFromCombobox,
     blockSignals,
     event_indices,
@@ -153,12 +150,9 @@
         sig.stagePositionChanged.connect(self._on_stage_position_changed)
         sig.exposureChanged.connect(self._on_exp_change)
         sig.frameReady.connect(self._on_mda_frame)
-<<<<<<< HEAD
         sig.channelGroupChanged.connect(self._refresh_channel_list)
         sig.configSet.connect(self._on_config_set)
         sig.propertyChanged.connect(self._on_offset_status_changed)
-=======
->>>>>>> 8b5083d8
 
         # connect buttons
         self.load_cfg_Button.clicked.connect(self.load_cfg)
@@ -201,18 +195,16 @@
         self.viewer.layers.selection.events.active.connect(self.update_max_min)
         self.viewer.dims.events.current_step.connect(self.update_max_min)
 
-<<<<<<< HEAD
         @sig.pixelSizeChanged.connect
         def _on_px_size_changed(value):
             logger.debug(
                 f"\ncurrent pixel config: "
                 f"{self._mmc.getCurrentPixelSizeConfig()} \npixel size: {value}"
             )
-=======
+
         @sig.configSet.connect
         def _on_cfg_set(group: str, preset: str):
             print(f"New group cfg set: {group} -> {preset}")
->>>>>>> 8b5083d8
 
     def illumination(self):
         if not hasattr(self, "_illumination"):
@@ -462,24 +454,6 @@
             self._mmc.setPixelSizeConfig(px_cgf_name)
         # if it does't match, px size is set to 0.0
 
-<<<<<<< HEAD
-    def _refresh_channel_list(self, channel_group: str = None):
-
-        print("channel_group 1: ", channel_group)
-
-        if channel_group is None:
-            channel_group = self._mmc.getOrGuessChannelGroup()
-            print("channel_group 2: ", channel_group)
-        if channel_group:
-            print("channel_group 3: ", channel_group)
-            channel_list = list(self._mmc.getAvailableConfigs(channel_group))
-            with blockSignals(self.snap_channel_comboBox):
-                self.snap_channel_comboBox.clear()
-                self.snap_channel_comboBox.addItems(channel_list)
-                self.snap_channel_comboBox.setCurrentText(
-                    self._mmc.getCurrentConfig(channel_group)
-                )
-=======
     def _refresh_channel_list(self):
         guessed_channel_list = self._mmc.getOrGuessChannelGroup()
 
@@ -509,7 +483,6 @@
             self.snap_channel_comboBox.setCurrentText(
                 self._mmc.getCurrentConfig(channel_group)
             )
->>>>>>> 8b5083d8
 
     def _refresh_positions(self):
         if self._mmc.getXYStageDevice():
