from __future__ import annotations

import re
from pathlib import Path
from typing import TYPE_CHECKING

import napari
import numpy as np
from loguru import logger
from pymmcore_plus import CMMCorePlus, RemoteMMCore
from qtpy import QtWidgets as QtW
from qtpy import uic
from qtpy.QtCore import QSize, Qt, QTimer
from qtpy.QtGui import QColor, QIcon

from ._group_and_presets_tab import GroupPresetWidget
from ._illumination import IlluminationDialog
from ._properties_table_with_checkbox import GroupConfigurations
from ._saving import save_sequence
from ._util import (
    SelectDeviceFromCombobox,
    blockSignals,
    event_indices,
    extend_array_for_index,
)
from .explore_sample import ExploreSample
from .multid_widget import MultiDWidget, SequenceMeta
from .prop_browser import PropBrowser

if TYPE_CHECKING:
    import napari.layers
    import napari.viewer
    import useq
    from magicgui.widgets import Table


ICONS = Path(__file__).parent / "icons"
CAM_ICON = QIcon(str(ICONS / "vcam.svg"))
CAM_STOP_ICON = QIcon(str(ICONS / "cam_stop.svg"))

EXP_PROP = re.compile("(.+)?(exp(osure)?)", re.IGNORECASE)


class _MainUI:
    UI_FILE = str(Path(__file__).parent / "_ui" / "micromanager_gui.ui")

    # The UI_FILE above contains these objects:
    cfg_LineEdit: QtW.QLineEdit
    browse_cfg_Button: QtW.QPushButton
    load_cfg_Button: QtW.QPushButton
    objective_groupBox: QtW.QGroupBox
    objective_comboBox: QtW.QComboBox
    camera_groupBox: QtW.QGroupBox
    bin_comboBox: QtW.QComboBox
    bit_comboBox: QtW.QComboBox
    position_groupBox: QtW.QGroupBox
    x_lineEdit: QtW.QLineEdit
    y_lineEdit: QtW.QLineEdit
    z_lineEdit: QtW.QLineEdit
    stage_groupBox: QtW.QGroupBox
    XY_groupBox: QtW.QGroupBox
    Z_groupBox: QtW.QGroupBox
    left_Button: QtW.QPushButton
    right_Button: QtW.QPushButton
    y_up_Button: QtW.QPushButton
    y_down_Button: QtW.QPushButton
    up_Button: QtW.QPushButton
    down_Button: QtW.QPushButton
    xy_step_size_SpinBox: QtW.QSpinBox
    z_step_size_doubleSpinBox: QtW.QDoubleSpinBox
    tabWidget: QtW.QTabWidget
    snap_live_tab: QtW.QWidget
    multid_tab: QtW.QWidget
    snap_channel_groupBox: QtW.QGroupBox
    snap_channel_comboBox: QtW.QComboBox
    exp_spinBox: QtW.QDoubleSpinBox
    snap_Button: QtW.QPushButton
    live_Button: QtW.QPushButton
    max_min_val_label: QtW.QLabel
    px_size_doubleSpinBox: QtW.QDoubleSpinBox
    properties_Button: QtW.QPushButton
    illumination_Button: QtW.QPushButton
    snap_on_click_xy_checkBox: QtW.QCheckBox
    snap_on_click_z_checkBox: QtW.QCheckBox

    def setup_ui(self):
        uic.loadUi(self.UI_FILE, self)  # load QtDesigner .ui file

        # set some defaults
        self.cfg_LineEdit.setText("demo")

        # button icons
        for attr, icon in [
            ("left_Button", "left_arrow_1_green.svg"),
            ("right_Button", "right_arrow_1_green.svg"),
            ("y_up_Button", "up_arrow_1_green.svg"),
            ("y_down_Button", "down_arrow_1_green.svg"),
            ("up_Button", "up_arrow_1_green.svg"),
            ("down_Button", "down_arrow_1_green.svg"),
            ("snap_Button", "cam.svg"),
            ("live_Button", "vcam.svg"),
        ]:
            btn = getattr(self, attr)
            btn.setIcon(QIcon(str(ICONS / icon)))
            btn.setIconSize(QSize(30, 30))


class MainWindow(QtW.QWidget, _MainUI):
    def __init__(self, viewer: napari.viewer.Viewer, remote=True):
        super().__init__()
        self.setup_ui()

        self.viewer = viewer
        self.streaming_timer = None

        self.objectives_device = None
        self.objectives_cfg = None

        # create connection to mmcore server or process-local variant
        self._mmc = RemoteMMCore(verbose=False) if remote else CMMCorePlus()

        # tab widgets
        # create groups and presets tab
        self.groups_and_presets = GroupPresetWidget(self._mmc)
        self.tabWidget.addTab(self.groups_and_presets, "Groups and Presets")
        self.tabWidget.tabBar().moveTab(1, 0)

        # create mda and exporer tab
        self.mda = MultiDWidget(self._mmc)
        self.explorer = ExploreSample(self.viewer, self._mmc)
        self.tabWidget.addTab(self.mda, "Multi-D Acquisition")
        self.tabWidget.addTab(self.explorer, "Sample Explorer")

        self.tabWidget.setMovable(True)
        self.tabWidget.setCurrentIndex(0)

        # connect mmcore signals
        sig = self._mmc.events

        # note: don't use lambdas with closures on `self`, since the connection
        # to core may outlive the lifetime of this particular widget.
        sig.sequenceStarted.connect(self._on_mda_started)
        sig.sequenceFinished.connect(self._on_mda_finished)
        sig.systemConfigurationLoaded.connect(self._refresh_options)
        sig.XYStagePositionChanged.connect(self._on_xy_stage_position_changed)
        sig.stagePositionChanged.connect(self._on_stage_position_changed)
        sig.exposureChanged.connect(self._on_exp_change)
        sig.frameReady.connect(self._on_mda_frame)

        sig.propertyChanged.connect(self._on_prop_changed)
        # sig.configSet.connect(self._on_cfg_set)
        sig.configSet.connect(self._on_update_widget)
        # sig.configGroupChanged.connect(self._on_cfg_changed)
        sig.configGroupChanged.connect(self._on_update_table_status)

        # connect buttons
        self.load_cfg_Button.clicked.connect(self.load_cfg)
        self.browse_cfg_Button.clicked.connect(self.browse_cfg)
        self.left_Button.clicked.connect(self.stage_x_left)
        self.right_Button.clicked.connect(self.stage_x_right)
        self.y_up_Button.clicked.connect(self.stage_y_up)
        self.y_down_Button.clicked.connect(self.stage_y_down)
        self.up_Button.clicked.connect(self.stage_z_up)
        self.down_Button.clicked.connect(self.stage_z_down)

        self.snap_Button.clicked.connect(self.snap)
        self.live_Button.clicked.connect(self.toggle_live)

        self.illumination_Button.clicked.connect(self.illumination)
        self.properties_Button.clicked.connect(self._show_prop_browser)

        # connect GroupPresetWidget
        self.groups_and_presets.new_btn.clicked.connect(
            self._create_group_presets
        )  # + group/preset
        self.groups_and_presets.edit_btn.clicked.connect(
            self._edit_group_presets
        )  # edit group/preset
        self.groups_and_presets.rename_btn.clicked.connect(
            self._open_rename_widget
        )  # rename group/preset
        self.groups_and_presets.save_cfg_btn.clicked.connect(
            self._save_cfg
        )  # save group/preset .cfg

        # connect comboBox
        self.objective_comboBox.currentIndexChanged.connect(self.change_objective)
        self.bit_comboBox.currentIndexChanged.connect(self.bit_changed)
        self.bin_comboBox.currentIndexChanged.connect(self.bin_changed)
        self.snap_channel_comboBox.currentTextChanged.connect(self._channel_changed)

        # connect spinboxes
        self.exp_spinBox.valueChanged.connect(self._update_exp)
        self.exp_spinBox.setKeyboardTracking(False)

        # refresh options in case a config is already loaded by another remote
        self._refresh_options()

        self.viewer.layers.events.connect(self.update_max_min)
        self.viewer.layers.selection.events.active.connect(self.update_max_min)
        self.viewer.dims.events.current_step.connect(self.update_max_min)

        @sig.pixelSizeChanged.connect
        def _on_px_size_changed(value):
            logger.debug(
<<<<<<< HEAD
                f"current pixel config: "
                f"{self._mmc.getCurrentPixelSizeConfig()} -> pixel size: {value}"
            )

    # def _on_cfg_changed(self, group: str, preset: str):
    def _on_update_table_status(self, group: str, preset: str):
        # logger.debug(f"CONFIG GROUP CHANGED: {group} -> {preset}")
        if f"{group} {preset}" != "update table status":
            return
        # populate objective combobox when creating/modifying objective group
        if self.objectives_cfg:
            obj_gp_list = [
                self.objective_comboBox.itemText(i)
                for i in range(self.objective_comboBox.count())
            ]
            obj_cfg_list = self._mmc.getAvailableConfigs(self.objectives_cfg)
            obj_gp_list.sort()
            obj_cfg_list.sort()
            if obj_gp_list != obj_cfg_list:
                self._refresh_objective_options()
        elif self.objectives_device:
            self._refresh_objective_options()

        # populate gui channel combobox when creating/modifying the channel group
        if not self._mmc.getChannelGroup():
            self._refresh_channel_list()
        else:
            channel_list = self._mmc.getAvailableConfigs(self._mmc.getChannelGroup())
            cbox_list = [
                self.snap_channel_comboBox.itemText(i)
                for i in range(self.snap_channel_comboBox.count())
            ]
            channel_list.sort()
            cbox_list.sort()
            if channel_list != cbox_list:
                self._refresh_channel_list()

    def _match_and_set(self, group: str, table: Table, preset: str):
        try:
            matching_ch_group = table.native.findItems(group, Qt.MatchContains)
            table_row = matching_ch_group[0].row()
            wdg = table.data[table_row, 1]
            wdg.value = preset or self._mmc.getCurrentConfig(group)
        except IndexError:
            pass

    def _on_update_widget(self, group_preset: str, update_str: str):
        # logger.debug(f"CONFIG SET: {group_preset} -> {update_str}")
        if update_str != "update widgets":
            return
        preset = group_preset.split("*_*")[-1]
        group = group_preset.split("*_*")[0]
        table = self.groups_and_presets.tb
        # Channels -> change comboboxes (main gui and group table)
        channel_group = self._mmc.getChannelGroup()
        if channel_group == group:
            # main gui
            # self._mmc.getCurrentConfig(channel_group) does not work for some reason...
            self.snap_channel_comboBox.setCurrentText(preset)
            # group/preset table
            self._match_and_set(group, table, preset)
        # Objective -> change comboboxes (main gui and group table)
        if self.objectives_cfg == group:
            # main gui
            current_obj = self._mmc.getCurrentConfig(self.objectives_cfg)
            self.objective_comboBox.setCurrentText(current_obj)
            # group/preset table
            self._match_and_set(group, table, current_obj)

    def _on_prop_changed(self, dev, prop, val):
        # logger.debug(f"PROP CHANGED: {dev}.{prop} -> {val}")
        # Camera/Exposure time -> change gui widgets
        if dev == self._mmc.getCameraDevice():
            self._refresh_camera_options()
            if EXP_PROP.match(prop):
                self.exp_spinBox.setValue(float(val))

=======
                f"\ncurrent pixel config: "
                f"{self._mmc.getCurrentPixelSizeConfig()} \npixel size: {value}"
            )

>>>>>>> 208b16af
    def illumination(self):
        if not hasattr(self, "_illumination"):
            self._illumination = IlluminationDialog(self._mmc, self)
        self._illumination.show()

    def _show_prop_browser(self):
        pb = PropBrowser(self._mmc, self)
        pb.exec()

    def _create_group_presets(self):
        if hasattr(self, "edit_gp_ps_widget"):
            self.edit_gp_ps_widget.close()
        if not hasattr(self, "create_gp_ps_widget"):
            self.create_gp_ps_widget = GroupConfigurations(self._mmc, self)
        self.create_gp_ps_widget._reset_comboboxes()
        self.create_gp_ps_widget.show()
        self.create_gp_ps_widget.create_btn.clicked.connect(
            self.groups_and_presets._add_to_table
        )

    def _edit_group_presets(self):
        if hasattr(self, "create_gp_ps_widget"):
            self.create_gp_ps_widget.close()
        if not hasattr(self, "edit_gp_ps_widget"):
            self.edit_gp_ps_widget = GroupConfigurations(self._mmc, self)
        self.edit_gp_ps_widget._reset_comboboxes()
        try:
            (
                group,
                preset,
                _to_find,
            ) = self.groups_and_presets._edit_selected_group_preset()
            self.edit_gp_ps_widget._set_checkboxes_status(group, preset, _to_find)
            self.edit_gp_ps_widget.show()
            self.edit_gp_ps_widget.create_btn.clicked.connect(
                self.groups_and_presets._add_to_table
            )
        except TypeError:
            # if no row is selected
            pass

    def _open_rename_widget(self):
        if self.groups_and_presets.tb.native.selectedIndexes():
            self.groups_and_presets._open_rename_widget()

    def _save_cfg(self):
        current_cfg_path = Path(self.cfg_LineEdit.text())
        f_name = current_cfg_path.stem
        parent_path = current_cfg_path.parent
        print(current_cfg_path)
        print(parent_path)
        path_and_filename, _ = QtW.QFileDialog.getSaveFileName(
            self, "Save cfg File", f"{parent_path} / {f_name}", "cfg File (*cfg)"
        )
        self._mmc.saveSystemConfiguration(f"{path_and_filename}")

    def _set_enabled(self, enabled):
        self.objective_groupBox.setEnabled(enabled)
        self.camera_groupBox.setEnabled(enabled)
        self.XY_groupBox.setEnabled(enabled)
        self.Z_groupBox.setEnabled(enabled)
        self.snap_live_tab.setEnabled(enabled)
        self.snap_live_tab.setEnabled(enabled)

    def _update_exp(self, exposure: float):
        self._mmc.setExposure(exposure)
        if self.streaming_timer:
            self.streaming_timer.setInterval(int(exposure))
            self._mmc.stopSequenceAcquisition()
            self._mmc.startContinuousSequenceAcquisition(exposure)

    def _on_exp_change(self, camera: str, exposure: float):
        with blockSignals(self.exp_spinBox):
            self.exp_spinBox.setValue(exposure)
        if self.streaming_timer:
            self.streaming_timer.setInterval(int(exposure))

    def _on_mda_started(self, sequence: useq.MDASequence):
        """ "create temp folder and block gui when mda starts."""
        self._set_enabled(False)

    def _on_mda_frame(self, image: np.ndarray, event: useq.MDAEvent):
        meta = self.mda.SEQUENCE_META.get(event.sequence) or SequenceMeta()

        if meta.mode != "mda":
            return

        # pick layer name
        file_name = meta.file_name if meta.should_save else "Exp"
        channelstr = (
            f"[{event.channel.config}_idx{event.index['c']}]_"
            if meta.split_channels
            else ""
        )
        layer_name = f"{file_name}_{channelstr}{event.sequence.uid}"

        try:  # see if we already have a layer with this sequence
            layer = self.viewer.layers[layer_name]

            # get indices of new image
            im_idx = tuple(
                event.index[k]
                for k in event_indices(event)
                if not (meta.split_channels and k == "c")
            )

            # make sure array shape contains im_idx, or pad with zeros
            new_array = extend_array_for_index(layer.data, im_idx)
            # add the incoming index at the appropriate index
            new_array[im_idx] = image
            # set layer data
            layer.data = new_array
            for a, v in enumerate(im_idx):
                self.viewer.dims.set_point(a, v)

        except KeyError:  # add the new layer to the viewer
            seq = event.sequence
            _image = image[(np.newaxis,) * len(seq.shape)]
            layer = self.viewer.add_image(_image, name=layer_name, blending="additive")

            # dimensions labels
            labels = [i for i in seq.axis_order if i in event.index] + ["y", "x"]
            self.viewer.dims.axis_labels = labels

            # add metadata to layer
            layer.metadata["useq_sequence"] = seq
            layer.metadata["uid"] = seq.uid
            # storing event.index in addition to channel.config because it's
            # possible to have two of the same channel in one sequence.
            layer.metadata["ch_id"] = f'{event.channel.config}_idx{event.index["c"]}'

    def _on_mda_finished(self, sequence: useq.MDASequence):
        """Save layer and add increment to save name."""
        meta = self.mda.SEQUENCE_META.pop(sequence, SequenceMeta())
        save_sequence(sequence, self.viewer.layers, meta)
        # reactivate gui when mda finishes.
        self._set_enabled(True)

    def browse_cfg(self):
        self._mmc.unloadAllDevices()  # unload all devicies
        print(f"Loaded Devices: {self._mmc.getLoadedDevices()}")

        # clear spinbox/combobox without accidently setting properties
        boxes = [
            self.objective_comboBox,
            self.bin_comboBox,
            self.bit_comboBox,
            self.snap_channel_comboBox,
        ]
        with blockSignals(boxes):
            for box in boxes:
                box.clear()

        self.objectives_device = None
        self.objectives_cfg = None

        file_dir = QtW.QFileDialog.getOpenFileName(self, "", "⁩", "cfg(*.cfg)")
        self.cfg_LineEdit.setText(str(file_dir[0]))
        self.max_min_val_label.setText("None")
        self.load_cfg_Button.setEnabled(True)

    def load_cfg(self):
        self.load_cfg_Button.setEnabled(False)
        print("loading", self.cfg_LineEdit.text())
        self._mmc.loadSystemConfiguration(self.cfg_LineEdit.text())

    def _refresh_camera_options(self):
        cam_device = self._mmc.getCameraDevice()
        if not cam_device:
            return
        cam_props = self._mmc.getDevicePropertyNames(cam_device)
        if "Binning" in cam_props:
            bin_opts = self._mmc.getAllowedPropertyValues(cam_device, "Binning")
            with blockSignals(self.bin_comboBox):
                self.bin_comboBox.clear()
                self.bin_comboBox.addItems(bin_opts)
                self.bin_comboBox.setCurrentText(
                    self._mmc.getProperty(cam_device, "Binning")
                )

        if "PixelType" in cam_props:
            px_t = self._mmc.getAllowedPropertyValues(cam_device, "PixelType")
            with blockSignals(self.bit_comboBox):
                self.bit_comboBox.clear()
                self.bit_comboBox.addItems(px_t)
                self.bit_comboBox.setCurrentText(
                    self._mmc.getProperty(cam_device, "PixelType")
                )

    def set_pixel_size(self):
        # if pixel size is already set -> return
        if bool(self._mmc.getCurrentPixelSizeConfig()):
            return
        # if not, create and store a new pixel size config for the current objective.
        curr_obj = self._mmc.getProperty(self.objectives_device, "Label")
        # get magnification info from the current objective label
        match = re.search(r"(\d{1,3})[xX]", curr_obj)
        if match:
            mag = int(match.groups()[0])
            image_pixel_size = self.px_size_doubleSpinBox.value() / mag
            px_cgf_name = f"px_size_{curr_obj}"
            # set image pixel sixe (x,y) for the newly created pixel size config
            self._mmc.definePixelSizeConfig(
                px_cgf_name, self.objectives_device, "Label", curr_obj
            )
            self._mmc.setPixelSizeUm(px_cgf_name, image_pixel_size)
            self._mmc.setPixelSizeConfig(px_cgf_name)
        # if it does't match, px size is set to 0.0

    def _set_objective_device(self, obj_devices: list):
        # check if there is a configuration group for the objectives
        for cfg_groups in self._mmc.getAvailableConfigGroups():
            # e.g. ('Camera', 'Channel', 'Objectives')

            options = self._mmc.getAvailableConfigs(cfg_groups)

            cfg_keys = self._mmc.getConfigData(
                cfg_groups, options[0]
            )  # first group option e.g. TiNosePiece: State=1

            device = [key[0] for idx, key in enumerate(cfg_keys) if idx == 0][
                0
            ]  # get the device name e.g. TiNosePiece

            if device == obj_devices[0]:
                self.objectives_device = device
                self.objectives_cfg = cfg_groups
                current_cfg = self._mmc.getCurrentConfig(self.objectives_device)
                with blockSignals(self.objective_comboBox):
                    self.objective_comboBox.clear()
                    self.objective_comboBox.addItems(options)
                    self.objective_comboBox.setCurrentText(current_cfg)
                    self.set_pixel_size()
                    return

        # if not, use the labels to populate the objective combobox
        self.objectives_device = obj_devices[0]
        with blockSignals(self.objective_comboBox):
            self.objective_comboBox.clear()
            self.objective_comboBox.addItems(
                self._mmc.getStateLabels(self.objectives_device)
            )
            self.objective_comboBox.setCurrentIndex(
                self._mmc.getState(self.objectives_device)
            )

            self.set_pixel_size()
            return

    def _refresh_objective_options(self):
<<<<<<< HEAD
        if self.objectives_device:
            self._set_objective_device([self.objectives_device])
=======

        obj_dev_list = self._mmc.guessObjectiveDevices()
        # e.g. ['TiNosePiece']

        if not obj_dev_list:
            return

        if len(obj_dev_list) == 1:
            self._set_objectives(obj_dev_list[0])
        else:
            # if obj_dev_list has more than 1 possible objective device,
            # you can select the correct one through a combobox
            obj = SelectDeviceFromCombobox(
                obj_dev_list,
                "Select Objective Device:",
                self,
            )
            obj.val_changed.connect(self._set_objectives)
            obj.show()

    def _set_objectives(self, obj_device: str):

        obj_dev, obj_cfg, presets = self._get_objective_device(obj_device)

        if obj_dev and obj_cfg and presets:
            current_cfg = self._mmc.getCurrentConfig(obj_dev)
        else:
            current_cfg = self._mmc.getState(obj_dev)
            presets = self._mmc.getStateLabels(obj_dev)
        self._add_objective_to_gui(current_cfg, presets)

    def _get_objective_device(self, obj_device: str):
        # check if there is a configuration group for the objectives
        for cfg_groups in self._mmc.getAvailableConfigGroups():
            # e.g. ('Camera', 'Channel', 'Objectives')

            presets = self._mmc.getAvailableConfigs(cfg_groups)

            if not presets:
                continue

            cfg_data = self._mmc.getConfigData(
                cfg_groups, presets[0]
            )  # first group option e.g. TINosePiece: State=1

            device = cfg_data.getSetting(0).getDeviceLabel()
            # e.g. TINosePiece

            if device == obj_device:
                self.objectives_device = device
                self.objectives_cfg = cfg_groups
                return self.objectives_device, self.objectives_cfg, presets

        self.objectives_device = obj_device
        return self.objectives_device, None, None

    def _add_objective_to_gui(self, current_cfg, presets):
        with blockSignals(self.objective_comboBox):
            self.objective_comboBox.clear()
            self.objective_comboBox.addItems(presets)
            if isinstance(current_cfg, int):
                self.objective_comboBox.setCurrentIndex(current_cfg)
            else:
                self.objective_comboBox.setCurrentText(current_cfg)
            self._update_pixel_size()
            return

    def _update_pixel_size(self):
        # if pixel size is already set -> return
        if bool(self._mmc.getCurrentPixelSizeConfig()):
            return
        # if not, create and store a new pixel size config for the current objective.
        curr_obj = self._mmc.getProperty(self.objectives_device, "Label")
        # get magnification info from the current objective label
        match = re.search(r"(\d{1,3})[xX]", curr_obj)
        if match:
            mag = int(match.groups()[0])
            image_pixel_size = self.px_size_doubleSpinBox.value() / mag
            px_cgf_name = f"px_size_{curr_obj}"
            # set image pixel sixe (x,y) for the newly created pixel size config
            self._mmc.definePixelSizeConfig(
                px_cgf_name, self.objectives_device, "Label", curr_obj
            )
            self._mmc.setPixelSizeUm(px_cgf_name, image_pixel_size)
            self._mmc.setPixelSizeConfig(px_cgf_name)
        # if it does't match, px size is set to 0.0
>>>>>>> 208b16af

        obj_dev_list = self._mmc.guessObjectiveDevices()
        # e.g. ['TiNosePiece']

        if not obj_dev_list:
            return

        if len(obj_dev_list) == 1:
            self._set_objective_device(obj_dev_list)
        else:
            # if obj_dev_list has more than 1 possible objective device,
            # you can select the correct one through a combobox
            obj = SelectDeviceFromCombobox(
                obj_dev_list,
                self._set_objective_device,
                "Select Objective Device:",
                self,
            )
            obj.show()

    def _refresh_channel_list(self):
        guessed_channel_list = self._mmc.getOrGuessChannelGroup()

        if not guessed_channel_list:
            self.snap_channel_comboBox.clear()
            return

        if len(guessed_channel_list) == 1:
            self._set_channel_group(guessed_channel_list)
        else:
            # if guessed_channel_list has more than 1 possible channel group,
            # you can select the correct one through a combobox
            ch = SelectDeviceFromCombobox(
                guessed_channel_list,
                self._set_channel_group,
                "Select Channel Group:",
                self,
            )
            ch.show()

    def _set_channel_group(self, guessed_channel_list: list):
        channel_group = guessed_channel_list[0]
        self._mmc.setChannelGroup(channel_group)
        channel_list = self._mmc.getAvailableConfigs(channel_group)
        with blockSignals(self.snap_channel_comboBox):
            self.snap_channel_comboBox.clear()
            self.snap_channel_comboBox.addItems(channel_list)
            self.snap_channel_comboBox.setCurrentText(
                self._mmc.getCurrentConfig(channel_group)
            )

    def _refresh_positions(self):
        if self._mmc.getXYStageDevice():
            x, y = self._mmc.getXPosition(), self._mmc.getYPosition()
            self._on_xy_stage_position_changed(self._mmc.getXYStageDevice(), x, y)
        if self._mmc.getFocusDevice():
            self.z_lineEdit.setText(f"{self._mmc.getZPosition():.1f}")

    def _refresh_options(self):
        self._refresh_camera_options()
        self._refresh_objective_options()
        self._refresh_channel_list()
        self._refresh_positions()

        self.groups_and_presets._add_to_table()

    def bit_changed(self):
        if self.bit_comboBox.count() > 0:
            bits = self.bit_comboBox.currentText()
            self._mmc.setProperty(self._mmc.getCameraDevice(), "PixelType", bits)

    def bin_changed(self):
        if self.bin_comboBox.count() > 0:
            bins = self.bin_comboBox.currentText()
            cd = self._mmc.getCameraDevice()
            self._mmc.setProperty(cd, "Binning", bins)

    def _channel_changed(self, newChannel: str):
        try:
            self._mmc.setConfig(self._mmc.getChannelGroup(), newChannel)

            self._mmc.events.configSet.emit(
                f"{self._mmc.getChannelGroup()}*_*{newChannel}", "update widgets"
            )
        except ValueError:
            pass

    def _on_xy_stage_position_changed(self, name, x, y):
        self.x_lineEdit.setText(f"{x:.1f}")
        self.y_lineEdit.setText(f"{y:.1f}")

    def _on_stage_position_changed(self, name, value):
        if "z" in name.lower():  # hack
            self.z_lineEdit.setText(f"{value:.1f}")

    def stage_x_left(self):
        self._mmc.setRelativeXYPosition(-float(self.xy_step_size_SpinBox.value()), 0.0)
        if self.snap_on_click_xy_checkBox.isChecked():
            self.snap()

    def stage_x_right(self):
        self._mmc.setRelativeXYPosition(float(self.xy_step_size_SpinBox.value()), 0.0)
        if self.snap_on_click_xy_checkBox.isChecked():
            self.snap()

    def stage_y_up(self):
        self._mmc.setRelativeXYPosition(
            0.0,
            float(self.xy_step_size_SpinBox.value()),
        )
        if self.snap_on_click_xy_checkBox.isChecked():
            self.snap()

    def stage_y_down(self):
        self._mmc.setRelativeXYPosition(
            0.0,
            -float(self.xy_step_size_SpinBox.value()),
        )
        if self.snap_on_click_xy_checkBox.isChecked():
            self.snap()

    def stage_z_up(self):
        self._mmc.setRelativeXYZPosition(
            0.0, 0.0, float(self.z_step_size_doubleSpinBox.value())
        )
        if self.snap_on_click_z_checkBox.isChecked():
            self.snap()

    def stage_z_down(self):
        self._mmc.setRelativeXYZPosition(
            0.0, 0.0, -float(self.z_step_size_doubleSpinBox.value())
        )
        if self.snap_on_click_z_checkBox.isChecked():
            self.snap()

    def change_objective(self):
        if self.objective_comboBox.count() <= 0:
            return

        if self.objectives_device == "":
            return
<<<<<<< HEAD

        # zdev = self._mmc.getFocusDevice()

        # currentZ = self._mmc.getZPosition()
        # self._mmc.setPosition(zdev, 0)
        # self._mmc.waitForDevice(zdev)
=======

        zdev = self._mmc.getFocusDevice()

        currentZ = self._mmc.getZPosition()
        self._mmc.setPosition(zdev, 0)
        self._mmc.waitForDevice(zdev)
>>>>>>> 208b16af

        try:
            self._mmc.setConfig(
                self.objectives_cfg, self.objective_comboBox.currentText()
            )
        except ValueError:
            self._mmc.setProperty(
                self.objectives_device, "Label", self.objective_comboBox.currentText()
            )

<<<<<<< HEAD
        # self._mmc.waitForDevice(self.objectives_device)
        # self._mmc.setPosition(zdev, currentZ)
        # self._mmc.waitForDevice(zdev)

        self.set_pixel_size()

        if self.objectives_cfg:
            curr_obj = self.objective_comboBox.currentText()
            self._mmc.events.configSet.emit(
                f"{self.objectives_cfg}*_*{curr_obj}", "update widgets"
            )
=======
        self._mmc.waitForDevice(self.objectives_device)
        self._mmc.setPosition(zdev, currentZ)
        self._mmc.waitForDevice(zdev)

        self._update_pixel_size()
>>>>>>> 208b16af

    def update_viewer(self, data=None):
        # TODO: - fix the fact that when you change the objective
        #         the image translation is wrong
        #       - are max and min_val_lineEdit updating in live mode?
        if data is None:
            try:
                data = self._mmc.getLastImage()
            except (RuntimeError, IndexError):
                # circular buffer empty
                return
        try:
            preview_layer = self.viewer.layers["preview"]
            preview_layer.data = data
        except KeyError:
            preview_layer = self.viewer.add_image(data, name="preview")

        self.update_max_min()

        if self.streaming_timer is None:
            self.viewer.reset_view()

    def update_max_min(self, event=None):

        if self.tabWidget.currentIndex() != 1:
            return

        min_max_txt = ""

        for layer in self.viewer.layers.selection:

            if isinstance(layer, napari.layers.Image) and layer.visible:

                col = layer.colormap.name

                if col not in QColor.colorNames():
                    col = "gray"

                # min and max of current slice
                min_max_show = tuple(layer._calc_data_range(mode="slice"))
                min_max_txt += f'<font color="{col}">{min_max_show}</font>'

        self.max_min_val_label.setText(min_max_txt)

    def snap(self):
        self.stop_live()
        self._mmc.snapImage()
        self.update_viewer(self._mmc.getImage())

    def start_live(self):
        self._mmc.startContinuousSequenceAcquisition(self.exp_spinBox.value())
        self.streaming_timer = QTimer()
        self.streaming_timer.timeout.connect(self.update_viewer)
        self.streaming_timer.start(int(self.exp_spinBox.value()))
        self.live_Button.setText("Stop")

    def stop_live(self):
        self._mmc.stopSequenceAcquisition()
        if self.streaming_timer is not None:
            self.streaming_timer.stop()
            self.streaming_timer = None
        self.live_Button.setText("Live")
        self.live_Button.setIcon(CAM_ICON)

    def toggle_live(self, event=None):
        if self.streaming_timer is None:

            ch_group = self._mmc.getOrGuessChannelGroup()
            self._mmc.setConfig(ch_group, self.snap_channel_comboBox.currentText())

            self.start_live()
            self.live_Button.setIcon(CAM_STOP_ICON)
        else:
            self.stop_live()
            self.live_Button.setIcon(CAM_ICON)<|MERGE_RESOLUTION|>--- conflicted
+++ resolved
@@ -203,7 +203,6 @@
         @sig.pixelSizeChanged.connect
         def _on_px_size_changed(value):
             logger.debug(
-<<<<<<< HEAD
                 f"current pixel config: "
                 f"{self._mmc.getCurrentPixelSizeConfig()} -> pixel size: {value}"
             )
@@ -281,12 +280,6 @@
             if EXP_PROP.match(prop):
                 self.exp_spinBox.setValue(float(val))
 
-=======
-                f"\ncurrent pixel config: "
-                f"{self._mmc.getCurrentPixelSizeConfig()} \npixel size: {value}"
-            )
-
->>>>>>> 208b16af
     def illumination(self):
         if not hasattr(self, "_illumination"):
             self._illumination = IlluminationDialog(self._mmc, self)
@@ -476,7 +469,77 @@
                     self._mmc.getProperty(cam_device, "PixelType")
                 )
 
-    def set_pixel_size(self):
+    def _refresh_objective_options(self):
+        if self.objectives_device:
+            self._set_objective_device([self.objectives_device])
+
+        obj_dev_list = self._mmc.guessObjectiveDevices()
+        # e.g. ['TiNosePiece']
+
+        if not obj_dev_list:
+            return
+
+        if len(obj_dev_list) == 1:
+            self._set_objectives(obj_dev_list[0])
+        else:
+            # if obj_dev_list has more than 1 possible objective device,
+            # you can select the correct one through a combobox
+            obj = SelectDeviceFromCombobox(
+                obj_dev_list,
+                "Select Objective Device:",
+                self,
+            )
+            obj.val_changed.connect(self._set_objectives)
+            obj.show()
+
+    def _set_objectives(self, obj_device: str):
+
+        obj_dev, obj_cfg, presets = self._get_objective_device(obj_device)
+
+        if obj_dev and obj_cfg and presets:
+            current_cfg = self._mmc.getCurrentConfig(obj_dev)
+        else:
+            current_cfg = self._mmc.getState(obj_dev)
+            presets = self._mmc.getStateLabels(obj_dev)
+        self._add_objective_to_gui(current_cfg, presets)
+
+    def _get_objective_device(self, obj_device: str):
+        # check if there is a configuration group for the objectives
+        for cfg_groups in self._mmc.getAvailableConfigGroups():
+            # e.g. ('Camera', 'Channel', 'Objectives')
+
+            presets = self._mmc.getAvailableConfigs(cfg_groups)
+
+            if not presets:
+                continue
+
+            cfg_data = self._mmc.getConfigData(
+                cfg_groups, presets[0]
+            )  # first group option e.g. TINosePiece: State=1
+
+            device = cfg_data.getSetting(0).getDeviceLabel()
+            # e.g. TINosePiece
+
+            if device == obj_device:
+                self.objectives_device = device
+                self.objectives_cfg = cfg_groups
+                return self.objectives_device, self.objectives_cfg, presets
+
+        self.objectives_device = obj_device
+        return self.objectives_device, None, None
+
+    def _add_objective_to_gui(self, current_cfg, presets):
+        with blockSignals(self.objective_comboBox):
+            self.objective_comboBox.clear()
+            self.objective_comboBox.addItems(presets)
+            if isinstance(current_cfg, int):
+                self.objective_comboBox.setCurrentIndex(current_cfg)
+            else:
+                self.objective_comboBox.setCurrentText(current_cfg)
+            self._update_pixel_size()
+            return
+
+    def _update_pixel_size(self):
         # if pixel size is already set -> return
         if bool(self._mmc.getCurrentPixelSizeConfig()):
             return
@@ -496,188 +559,17 @@
             self._mmc.setPixelSizeConfig(px_cgf_name)
         # if it does't match, px size is set to 0.0
 
-    def _set_objective_device(self, obj_devices: list):
-        # check if there is a configuration group for the objectives
-        for cfg_groups in self._mmc.getAvailableConfigGroups():
-            # e.g. ('Camera', 'Channel', 'Objectives')
-
-            options = self._mmc.getAvailableConfigs(cfg_groups)
-
-            cfg_keys = self._mmc.getConfigData(
-                cfg_groups, options[0]
-            )  # first group option e.g. TiNosePiece: State=1
-
-            device = [key[0] for idx, key in enumerate(cfg_keys) if idx == 0][
-                0
-            ]  # get the device name e.g. TiNosePiece
-
-            if device == obj_devices[0]:
-                self.objectives_device = device
-                self.objectives_cfg = cfg_groups
-                current_cfg = self._mmc.getCurrentConfig(self.objectives_device)
-                with blockSignals(self.objective_comboBox):
-                    self.objective_comboBox.clear()
-                    self.objective_comboBox.addItems(options)
-                    self.objective_comboBox.setCurrentText(current_cfg)
-                    self.set_pixel_size()
-                    return
-
-        # if not, use the labels to populate the objective combobox
-        self.objectives_device = obj_devices[0]
-        with blockSignals(self.objective_comboBox):
-            self.objective_comboBox.clear()
-            self.objective_comboBox.addItems(
-                self._mmc.getStateLabels(self.objectives_device)
-            )
-            self.objective_comboBox.setCurrentIndex(
-                self._mmc.getState(self.objectives_device)
-            )
-
-            self.set_pixel_size()
-            return
-
-    def _refresh_objective_options(self):
-<<<<<<< HEAD
-        if self.objectives_device:
-            self._set_objective_device([self.objectives_device])
-=======
-
-        obj_dev_list = self._mmc.guessObjectiveDevices()
-        # e.g. ['TiNosePiece']
-
-        if not obj_dev_list:
-            return
-
-        if len(obj_dev_list) == 1:
-            self._set_objectives(obj_dev_list[0])
-        else:
-            # if obj_dev_list has more than 1 possible objective device,
-            # you can select the correct one through a combobox
-            obj = SelectDeviceFromCombobox(
-                obj_dev_list,
-                "Select Objective Device:",
-                self,
-            )
-            obj.val_changed.connect(self._set_objectives)
-            obj.show()
-
-    def _set_objectives(self, obj_device: str):
-
-        obj_dev, obj_cfg, presets = self._get_objective_device(obj_device)
-
-        if obj_dev and obj_cfg and presets:
-            current_cfg = self._mmc.getCurrentConfig(obj_dev)
-        else:
-            current_cfg = self._mmc.getState(obj_dev)
-            presets = self._mmc.getStateLabels(obj_dev)
-        self._add_objective_to_gui(current_cfg, presets)
-
-    def _get_objective_device(self, obj_device: str):
-        # check if there is a configuration group for the objectives
-        for cfg_groups in self._mmc.getAvailableConfigGroups():
-            # e.g. ('Camera', 'Channel', 'Objectives')
-
-            presets = self._mmc.getAvailableConfigs(cfg_groups)
-
-            if not presets:
-                continue
-
-            cfg_data = self._mmc.getConfigData(
-                cfg_groups, presets[0]
-            )  # first group option e.g. TINosePiece: State=1
-
-            device = cfg_data.getSetting(0).getDeviceLabel()
-            # e.g. TINosePiece
-
-            if device == obj_device:
-                self.objectives_device = device
-                self.objectives_cfg = cfg_groups
-                return self.objectives_device, self.objectives_cfg, presets
-
-        self.objectives_device = obj_device
-        return self.objectives_device, None, None
-
-    def _add_objective_to_gui(self, current_cfg, presets):
-        with blockSignals(self.objective_comboBox):
-            self.objective_comboBox.clear()
-            self.objective_comboBox.addItems(presets)
-            if isinstance(current_cfg, int):
-                self.objective_comboBox.setCurrentIndex(current_cfg)
-            else:
-                self.objective_comboBox.setCurrentText(current_cfg)
-            self._update_pixel_size()
-            return
-
-    def _update_pixel_size(self):
-        # if pixel size is already set -> return
-        if bool(self._mmc.getCurrentPixelSizeConfig()):
-            return
-        # if not, create and store a new pixel size config for the current objective.
-        curr_obj = self._mmc.getProperty(self.objectives_device, "Label")
-        # get magnification info from the current objective label
-        match = re.search(r"(\d{1,3})[xX]", curr_obj)
-        if match:
-            mag = int(match.groups()[0])
-            image_pixel_size = self.px_size_doubleSpinBox.value() / mag
-            px_cgf_name = f"px_size_{curr_obj}"
-            # set image pixel sixe (x,y) for the newly created pixel size config
-            self._mmc.definePixelSizeConfig(
-                px_cgf_name, self.objectives_device, "Label", curr_obj
-            )
-            self._mmc.setPixelSizeUm(px_cgf_name, image_pixel_size)
-            self._mmc.setPixelSizeConfig(px_cgf_name)
-        # if it does't match, px size is set to 0.0
->>>>>>> 208b16af
-
-        obj_dev_list = self._mmc.guessObjectiveDevices()
-        # e.g. ['TiNosePiece']
-
-        if not obj_dev_list:
-            return
-
-        if len(obj_dev_list) == 1:
-            self._set_objective_device(obj_dev_list)
-        else:
-            # if obj_dev_list has more than 1 possible objective device,
-            # you can select the correct one through a combobox
-            obj = SelectDeviceFromCombobox(
-                obj_dev_list,
-                self._set_objective_device,
-                "Select Objective Device:",
-                self,
-            )
-            obj.show()
-
-    def _refresh_channel_list(self):
-        guessed_channel_list = self._mmc.getOrGuessChannelGroup()
-
-        if not guessed_channel_list:
-            self.snap_channel_comboBox.clear()
-            return
-
-        if len(guessed_channel_list) == 1:
-            self._set_channel_group(guessed_channel_list)
-        else:
-            # if guessed_channel_list has more than 1 possible channel group,
-            # you can select the correct one through a combobox
-            ch = SelectDeviceFromCombobox(
-                guessed_channel_list,
-                self._set_channel_group,
-                "Select Channel Group:",
-                self,
-            )
-            ch.show()
-
-    def _set_channel_group(self, guessed_channel_list: list):
-        channel_group = guessed_channel_list[0]
-        self._mmc.setChannelGroup(channel_group)
-        channel_list = self._mmc.getAvailableConfigs(channel_group)
-        with blockSignals(self.snap_channel_comboBox):
-            self.snap_channel_comboBox.clear()
-            self.snap_channel_comboBox.addItems(channel_list)
-            self.snap_channel_comboBox.setCurrentText(
-                self._mmc.getCurrentConfig(channel_group)
-            )
+    def _refresh_channel_list(self, channel_group: str = None):
+        if channel_group is None:
+            channel_group = self._mmc.getOrGuessChannelGroup()
+        if channel_group:
+            channel_list = list(self._mmc.getAvailableConfigs(channel_group))
+            with blockSignals(self.snap_channel_comboBox):
+                self.snap_channel_comboBox.clear()
+                self.snap_channel_comboBox.addItems(channel_list)
+                self.snap_channel_comboBox.setCurrentText(
+                    self._mmc.getCurrentConfig(channel_group)
+                )
 
     def _refresh_positions(self):
         if self._mmc.getXYStageDevice():
@@ -769,21 +661,12 @@
 
         if self.objectives_device == "":
             return
-<<<<<<< HEAD
 
         # zdev = self._mmc.getFocusDevice()
 
         # currentZ = self._mmc.getZPosition()
         # self._mmc.setPosition(zdev, 0)
         # self._mmc.waitForDevice(zdev)
-=======
-
-        zdev = self._mmc.getFocusDevice()
-
-        currentZ = self._mmc.getZPosition()
-        self._mmc.setPosition(zdev, 0)
-        self._mmc.waitForDevice(zdev)
->>>>>>> 208b16af
 
         try:
             self._mmc.setConfig(
@@ -794,25 +677,17 @@
                 self.objectives_device, "Label", self.objective_comboBox.currentText()
             )
 
-<<<<<<< HEAD
         # self._mmc.waitForDevice(self.objectives_device)
         # self._mmc.setPosition(zdev, currentZ)
         # self._mmc.waitForDevice(zdev)
 
-        self.set_pixel_size()
+        self._update_pixel_size()
 
         if self.objectives_cfg:
             curr_obj = self.objective_comboBox.currentText()
             self._mmc.events.configSet.emit(
                 f"{self.objectives_cfg}*_*{curr_obj}", "update widgets"
             )
-=======
-        self._mmc.waitForDevice(self.objectives_device)
-        self._mmc.setPosition(zdev, currentZ)
-        self._mmc.waitForDevice(zdev)
-
-        self._update_pixel_size()
->>>>>>> 208b16af
 
     def update_viewer(self, data=None):
         # TODO: - fix the fact that when you change the objective
