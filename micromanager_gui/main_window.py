--- conflicted
+++ resolved
@@ -6,7 +6,6 @@
 
 import napari
 import numpy as np
-from loguru import logger
 from pymmcore_plus import CMMCorePlus, RemoteMMCore
 from qtpy import QtWidgets as QtW
 from qtpy import uic
@@ -166,19 +165,6 @@
         self.viewer.layers.selection.events.active.connect(self.update_max_min)
         self.viewer.dims.events.current_step.connect(self.update_max_min)
 
-<<<<<<< HEAD
-        @sig.pixelSizeChanged.connect
-        def _on_px_size_changed(value):
-            logger.debug(
-                f"\ncurrent pixel config: "
-                f"{self._mmc.getCurrentPixelSizeConfig()} \npixel size: {value}"
-            )
-=======
-        @sig.configSet.connect
-        def _on_cfg_set(group: str, preset: str):
-            logger.debug(f"New group cfg set: {group} -> {preset}")
->>>>>>> d0a676a8
-
     def illumination(self):
         if not hasattr(self, "_illumination"):
             self._illumination = IlluminationDialog(self._mmc, self)
