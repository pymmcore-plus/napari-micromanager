--- conflicted
+++ resolved
@@ -12,11 +12,8 @@
 from qtpy.QtCore import QSize, QTimer
 from qtpy.QtGui import QColor, QIcon
 
-<<<<<<< HEAD
 from ._camera_roi import CameraROI
-=======
 from ._illumination import IlluminationDialog
->>>>>>> fc3a9fb5
 from ._saving import save_sequence
 from ._util import blockSignals, event_indices, extend_array_for_index
 from .explore_sample import ExploreSample
@@ -72,12 +69,9 @@
     max_min_val_label: QtW.QLabel
     px_size_doubleSpinBox: QtW.QDoubleSpinBox
     properties_Button: QtW.QPushButton
-<<<<<<< HEAD
     cam_roi_comboBox: QtW.QComboBox
     crop_Button: QtW.QPushButton
-=======
     illumination_Button: QtW.QPushButton
->>>>>>> fc3a9fb5
     snap_on_click_xy_checkBox: QtW.QCheckBox
     snap_on_click_z_checkBox: QtW.QCheckBox
 
