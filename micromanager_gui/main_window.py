from __future__ import annotations

import tempfile
import warnings
from datetime import datetime
from pathlib import Path
from typing import TYPE_CHECKING

import napari
import numpy as np
<<<<<<< HEAD
import tifffile
=======
>>>>>>> ec07ebbb
from pymmcore_plus import RemoteMMCore
from pymmcore_plus.qcallbacks import QCoreCallback
from qtpy import QtWidgets as QtW
from qtpy import uic
from qtpy.QtCore import QSize, QTimer
from qtpy.QtGui import QIcon

from ._util import check_filename, extend_array_for_index, get_filename
from .explore_sample import ExploreSample
from .multid_widget import MultiDWidget

if TYPE_CHECKING:
    import useq

ICONS = Path(__file__).parent / "icons"
CAM_ICON = QIcon(str(ICONS / "vcam.svg"))
CAM_STOP_ICON = QIcon(str(ICONS / "cam_stop.svg"))

SEQUENCE_META = {}


class _MainUI:
    UI_FILE = str(Path(__file__).parent / "_ui" / "micromanager_gui.ui")

    # The UI_FILE above contains these objects:
    cfg_LineEdit: QtW.QLineEdit
    browse_cfg_Button: QtW.QPushButton
    load_cfg_Button: QtW.QPushButton
    objective_groupBox: QtW.QGroupBox
    objective_comboBox: QtW.QComboBox
    camera_groupBox: QtW.QGroupBox
    bin_comboBox: QtW.QComboBox
    bit_comboBox: QtW.QComboBox
    position_groupBox: QtW.QGroupBox
    x_lineEdit: QtW.QLineEdit
    y_lineEdit: QtW.QLineEdit
    z_lineEdit: QtW.QLineEdit
    stage_groupBox: QtW.QGroupBox
    XY_groupBox: QtW.QGroupBox
    Z_groupBox: QtW.QGroupBox
    left_Button: QtW.QPushButton
    right_Button: QtW.QPushButton
    y_up_Button: QtW.QPushButton
    y_down_Button: QtW.QPushButton
    up_Button: QtW.QPushButton
    down_Button: QtW.QPushButton
    xy_step_size_SpinBox: QtW.QSpinBox
    z_step_size_doubleSpinBox: QtW.QDoubleSpinBox
    tabWidget: QtW.QTabWidget
    snap_live_tab: QtW.QWidget
    multid_tab: QtW.QWidget
    snap_channel_groupBox: QtW.QGroupBox
    snap_channel_comboBox: QtW.QComboBox
    exp_spinBox: QtW.QSpinBox
    snap_Button: QtW.QPushButton
    live_Button: QtW.QPushButton
    max_val_lineEdit: QtW.QLineEdit
    min_val_lineEdit: QtW.QLineEdit
    move_to: QtW.QGroupBox
    move_to_main_Button: QtW.QPushButton
    x_lineEdit_main: QtW.QLineEdit
    y_lineEdit_main: QtW.QLineEdit

    def setup_ui(self):
        uic.loadUi(self.UI_FILE, self)  # load QtDesigner .ui file

        # set some defaults
        self.cfg_LineEdit.setText("demo")

        # button icons
        for attr, icon in [
            ("left_Button", "left_arrow_1_green.svg"),
            ("right_Button", "right_arrow_1_green.svg"),
            ("y_up_Button", "up_arrow_1_green.svg"),
            ("y_down_Button", "down_arrow_1_green.svg"),
            ("up_Button", "up_arrow_1_green.svg"),
            ("down_Button", "down_arrow_1_green.svg"),
            ("snap_Button", "cam.svg"),
            ("live_Button", "vcam.svg"),
        ]:
            btn = getattr(self, attr)
            btn.setIcon(QIcon(str(ICONS / icon)))
            btn.setIconSize(QSize(30, 30))


class MainWindow(QtW.QWidget, _MainUI):
    def __init__(self, viewer: napari.viewer.Viewer):
        super().__init__()
        self.setup_ui()

        self.viewer = viewer
        self.streaming_timer = None

        # create connection to mmcore server
        self._mmc = RemoteMMCore(verbose=True)
        sig = QCoreCallback()
        self._mmc.register_callback(sig)

        # tab widgets
        self.mda = MultiDWidget(self._mmc)
        self.explorer = ExploreSample(self._mmc)
        self.tabWidget.addTab(self.mda, "Multi-D Acquisition")
        self.tabWidget.addTab(self.explorer, "Sample Explorer")

        self.x_lineEdit_main.setText(str(None))
        self.y_lineEdit_main.setText(str(None))
        self.explorer.x_lineEdit.setText(str(None))
        self.explorer.y_lineEdit.setText(str(None))

        # connect mmcore signals
        # mda
        sig.MDAStarted.connect(self.mda._on_mda_started)
        sig.MDAFinished.connect(self.mda._on_mda_finished)
        # mainwindow
        sig.MDAStarted.connect(self._on_mda_started)
        sig.MDAFinished.connect(self._on_mda_finished)

        sig.MDAPauseToggled.connect(
            lambda p: self.mda.pause_Button.setText("GO" if p else "PAUSE")
        )
        sig.systemConfigurationLoaded.connect(self._on_system_configuration_loaded)
        sig.XYStagePositionChanged.connect(self._on_xy_stage_position_changed)
        sig.stagePositionChanged.connect(self._on_stage_position_changed)
        sig.MDAFrameReady.connect(self._on_mda_frame)

        # connect buttons
        self.load_cfg_Button.clicked.connect(self.load_cfg)
        self.browse_cfg_Button.clicked.connect(self.browse_cfg)
        self.left_Button.clicked.connect(self.stage_x_left)
        self.right_Button.clicked.connect(self.stage_x_right)
        self.y_up_Button.clicked.connect(self.stage_y_up)
        self.y_down_Button.clicked.connect(self.stage_y_down)
        self.up_Button.clicked.connect(self.stage_z_up)
        self.down_Button.clicked.connect(self.stage_z_down)
        self.up_Button.clicked.connect(self.snap)
        self.down_Button.clicked.connect(self.snap)

        self.snap_Button.clicked.connect(self.snap)
        self.live_Button.clicked.connect(self.toggle_live)

        self.move_to_main_Button.clicked.connect(self.move_to_position)
        self.x_lineEdit_main.setText(str(None))
        self.y_lineEdit_main.setText(str(None))
        self.explorer.x_lineEdit.setText(str(None))
        self.explorer.y_lineEdit.setText(str(None))

        # connect comboBox
        self.objective_comboBox.currentIndexChanged.connect(self.change_objective)
        self.bit_comboBox.currentIndexChanged.connect(self.bit_changed)
        self.bin_comboBox.currentIndexChanged.connect(self.bin_changed)

        @self.viewer.mouse_drag_callbacks.append
        def get_event(viewer, event):
            if self._mmc.getPixelSizeUm() > 0:
                width = self._mmc.getROI(self._mmc.getCameraDevice())[2]
                height = self._mmc.getROI(self._mmc.getCameraDevice())[3]

                x = viewer.cursor.position[-1] * self._mmc.getPixelSizeUm()
                y = viewer.cursor.position[-2] * self._mmc.getPixelSizeUm() * (-1)

                # to match position coordinates with center of the image
                x = x - ((width / 2) * self._mmc.getPixelSizeUm())
                y = y - ((height / 2) * self._mmc.getPixelSizeUm() * (-1))

            else:
                x = None
                y = None

            self.x_lineEdit_main.setText(str(x))
            self.y_lineEdit_main.setText(str(y))
            self.explorer.x_lineEdit.setText(str(x))
            self.explorer.y_lineEdit.setText(str(y))

    def enable_gui(self):
        self.objective_groupBox.setEnabled(True)
        self.camera_groupBox.setEnabled(True)
        self.XY_groupBox.setEnabled(True)
        self.Z_groupBox.setEnabled(True)
        self.snap_live_tab.setEnabled(True)
        self.snap_live_tab.setEnabled(True)

    def disable_gui(self):
        self.objective_groupBox.setEnabled(False)
        self.camera_groupBox.setEnabled(False)
        self.XY_groupBox.setEnabled(False)
        self.Z_groupBox.setEnabled(False)
        self.snap_live_tab.setEnabled(False)
        self.snap_live_tab.setEnabled(False)

    def move_to_position(self):

        move_to_x = self.x_lineEdit_main.text()
        move_to_y = self.y_lineEdit_main.text()

        if move_to_x == "None" and move_to_y == "None":
            warnings.warn("PIXEL SIZE NOT SET.")
        else:
            move_to_x = float(move_to_x)
            move_to_y = float(move_to_y)
            self._mmc.setXYPosition(float(move_to_x), float(move_to_y))

    def delete_layer(self, name):
        layer_set = {str(layer) for layer in self.viewer.layers}
        if name in layer_set:
            self.viewer.layers.remove(name)
        layer_set.clear()

    def _on_mda_started(self, sequence: useq.MDASequence):
        """"create temp folder and block gui when mda starts."""

        self.viewer.grid.enabled = False

        self.temp_folder = tempfile.TemporaryDirectory(None, str(sequence.uid))

        self.mda.disable_mda_groupbox()
        self.explorer.disable_explorer_groupbox()
        self.disable_gui()

    def _on_mda_frame(self, image: np.ndarray, event: useq.MDAEvent):
        # sourcery skip: merge-else-if-into-elif

        seq = event.sequence
        meta = SEQUENCE_META.get(seq, {})

        # get the index of the incoming image
        if meta.get("split_channels"):

            im_idx = tuple(
                event.index[k]
                for k in seq.axis_order
                if ((k in event.index) and (k != "c"))
            )
        else:
            im_idx = tuple(event.index[k] for k in seq.axis_order if k in event.index)

        try:
            # see if we already have a layer with this sequence
            if meta.get("split_channels"):

                layer = next(
                    x
                    for x in self.viewer.layers
                    if x.metadata.get("uid") == seq.uid
                    and (
                        x.metadata.get("ch_id")
                        == f'{event.channel.config}_idx{event.index["c"]}'
                    )
                )
            else:
                layer = next(
                    x for x in self.viewer.layers if x.metadata.get("uid") == seq.uid
                )

            # make sure array shape contains im_idx, or pad with zeros
            new_array = extend_array_for_index(layer.data, im_idx)

            # add the incoming index at the appropriate index
            new_array[im_idx] = image

            # set layer data
            layer.data = new_array

            for a, v in enumerate(im_idx):
                self.viewer.dims.set_point(a, v)

            # save each image in the temp folder
            if meta.get("split_channels"):
                image_name = f'{event.channel.config}_idx{event.index["c"]}.tif'
            else:
                image_name = f"{im_idx}.tif"

            if hasattr(self, "temp_folder"):
                savefile = Path(self.temp_folder.name) / image_name
                tifffile.tifffile.imsave(str(savefile), image, imagej=True)

        except StopIteration:

            _image = image[(np.newaxis,) * len(seq.shape)]

            if meta.get("save_group_mda") or meta.get("save_group_explorer"):
                file_name = meta.get("file_name")
            else:
                file_name = 'Exp'

            if meta.get("split_channels"):
                layer_name = f"{file_name}_[{event.channel.config}_idx{event.index['c']}]_{datetime.now().strftime('%H:%M:%S:%f')}"
                layer = self.viewer.add_image(_image, name=layer_name, opacity=0.5)
            else:
                layer_name = f"{file_name}_{datetime.now().strftime('%H:%M:%S:%f')}"
                layer = self.viewer.add_image(_image, name=layer_name)

            labels = [i for i in seq.axis_order if i in event.index] + ["y", "x"]

            self.viewer.dims.axis_labels = labels

            # add metadata to layer
            layer.metadata["useq_sequence"] = seq
            layer.metadata["uid"] = seq.uid

            if meta.get("split_channels"):
                # storing event.index in addition to channel.config because it's
                # possible to have two of the same channel in one sequence.
                layer.metadata[
                    "ch_id"
                ] = f'{event.channel.config}_idx{event.index["c"]}'
                image_name = f'{event.channel.config}_idx{event.index["c"]}.tif'
            else:
                image_name = f"{im_idx}.tif"

            # save first image in the temp folder
            if hasattr(self, "temp_folder"):
                savefile = Path(self.temp_folder.name) / image_name
                tifffile.tifffile.imsave(str(savefile), image, imagej=True)

    def _on_mda_finished(self, sequence: useq.MDASequence):
        """Save layer and add increment to save name."""

        meta = SEQUENCE_META.get(sequence, {})

        if meta.get("mode") == "mda" and meta.get("save_group_mda"):

            save_path, fname = self._save_mda_acq(sequence, meta)

            # update filename in mda.fname_lineEdit for the next aquisition.
            fname = get_filename(fname, save_path)
            self.mda.fname_lineEdit.setText(fname)

        if meta.get("mode") == "explorer":

            if meta.get("save_group_explorer"):

                save_path, fname = self._save_explorer_scan(sequence, meta)

                # update filename in mda.fname_lineEdit for the next aquisition.
                fname = get_filename(fname, save_path)
                self.explorer.fname_explorer_lineEdit.setText(fname)

            # split stack and translate images depending on xy position (in pixel)
            self._split_and_translate(sequence)

        if hasattr(self, "temp_folder"):
            self.temp_folder.cleanup()

        # reactivate gui when mda finishes.
        self.mda.enable_mda_groupbox()
        self.explorer.enable_explorer_groupbox()
        self.enable_gui()
        SEQUENCE_META.pop(sequence)

    def _save_pos_separately(self, sequence, folder_name, fname):

        for p in range(len(sequence.stage_positions)):

            folder_path = Path(folder_name) / f"{fname}_Pos{p:03d}"

            folder_path.mkdir(parents=True, exist_ok=True)

            for i in self.viewer.layers:
                if "ch_id" in i.metadata and i.metadata.get("uid") == sequence.uid:

                    ch_id_info = i.metadata.get("ch_id")
                    fname_pos = f"{fname}_{ch_id_info}_[p{p:03}]"

                    pos_axis = sequence.axis_order.index("p") \
                        if len(sequence.time_plan) > 0 else 0

                    tifffile.imsave(
                        str(folder_path / f"{fname_pos}.tif"),
                        i.data.take(p, axis=pos_axis).astype("uint16"),
                        imagej=True,
                    )

    def _save_layer(self, sequence, folder_name, fname):
        # save each channel layer.
        for i in self.viewer.layers:
            if i.metadata.get("uid") != sequence.uid:
                continue

            path = folder_name / f'{fname}_{i.metadata.get("ch_id")}.tif'
            tifffile.imsave(str(path), i.data.astype("uint16"), imagej=True)

    def _save_mda_acq(self, sequence, meta):
        save_path = Path(meta.get("save_dir"))
        fname = check_filename(meta.get("file_name"), save_path)

        # if split_channels, then create a new layer for each channel
        if meta.get("split_channels"):
            folder_name = save_path / fname
            folder_name.mkdir(parents=True, exist_ok=True)

            # save each position/channels in a separate file.
            if meta.get("save_pos"):
                self._save_pos_separately(sequence, folder_name, fname)
            else:
                self._save_layer(sequence, folder_name, fname)

        else:  # not splitting channels
            try:
                active_layer = next(
                    lay
                    for lay in self.viewer.layers
                    if lay.metadata.get("uid") == sequence.uid
                )
            except StopIteration:
                raise IndexError("could not find layer corresponding to sequence")

            if not meta.get("save_pos"):
                # not saving each position in a separate file
                tifffile.imsave(
                    str(save_path / f"{fname}.tif"),
                    active_layer.data.astype("uint16"),
                    imagej=True,
                )
            else:  # save each position in a separate file
                folder_path = save_path / f"{fname}_Pos"
                folder_path.mkdir(parents=True, exist_ok=True)

                pos_axis = sequence.axis_order.index("p")

                for p in range(active_layer.data.shape[pos_axis]):
                    tifffile.imsave(
                        str(folder_path / f"{fname}_[p{p:03d}].tif"),
                        active_layer.data.take(p, axis=pos_axis).astype("uint16"),
                        imagej=True,
                    )

        return save_path, fname

    def _save_explorer_scan(self, sequence, meta):
        save_path = Path(meta.get("save_dir"))
        fname = check_filename(meta.get("file_name"), save_path)

        folder_name = Path(save_path) / fname
        folder_name.mkdir(parents=True, exist_ok=True)

        for i in self.viewer.layers:
            if "ch_id" in i.metadata and i.metadata.get("uid") == sequence.uid:

                tifffile.imsave(
                    str(folder_name / f"{fname}_{i.metadata.get('ch_id')}.tif"),
                    i.data.astype("uint16"),
                    imagej=True,
                )

        return save_path, fname

    def _split_and_translate(self, sequence):
        for explorer_layer in self.viewer.layers:
            if (
                "ch_id" in explorer_layer.metadata
                and explorer_layer.metadata.get("uid") == sequence.uid
            ):

                z = 0

                for f in range(len(explorer_layer.data)):
                    x = sequence.stage_positions[f].x / self._mmc.getPixelSizeUm()
                    y = (
                        sequence.stage_positions[f].y
                        / self._mmc.getPixelSizeUm()
                        * (-1)
                    )

                    ch_id_info = explorer_layer.metadata.get('ch_id')
                    framename = f"Pos{f:03d}_[{ch_id_info}]"

                    frame = self.viewer.add_image(
                        explorer_layer.data[f],
                        name=framename,
                        translate=(z, y, x),
                        opacity=0.5,
                    )

                    frame.metadata["frame"] = framename
                    frame.metadata["stage_position"] = sequence.stage_positions[f]
                    frame.metadata["uid_p"] = str(sequence.uid)

                explorer_layer.visible = False

        self.viewer.reset_view()

    def browse_cfg(self):
        self._mmc.unloadAllDevices()  # unload all devicies
        print(f"Loaded Devicies: {self._mmc.getLoadedDevices()}")

        # clear spinbox/combobox
        self.objective_comboBox.clear()
        self.bin_comboBox.clear()
        self.bit_comboBox.clear()
        self.snap_channel_comboBox.clear()

        file_dir = QtW.QFileDialog.getOpenFileName(self, "", "⁩", "cfg(*.cfg)")
        self.cfg_LineEdit.setText(str(file_dir[0]))
        self.max_val_lineEdit.setText("None")
        self.min_val_lineEdit.setText("None")
        self.load_cfg_Button.setEnabled(True)

    def load_cfg(self):
        self.load_cfg_Button.setEnabled(False)
        print("loading", self.cfg_LineEdit.text())
        self._mmc.loadSystemConfiguration(self.cfg_LineEdit.text())

    def _refresh_camera_options(self):
        cam_device = self._mmc.getCameraDevice()
        cam_props = self._mmc.getDevicePropertyNames(cam_device)
        if "Binning" in cam_props:
            self.bin_comboBox.clear()
            bin_opts = self._mmc.getAllowedPropertyValues(cam_device, "Binning")
            self.bin_comboBox.addItems(bin_opts)
            self.bin_comboBox.setCurrentText(
                self._mmc.getProperty(cam_device, "Binning")
            )

        if "PixelType" in cam_props:
            self.bit_comboBox.clear()
            px_t = self._mmc.getAllowedPropertyValues(cam_device, "PixelType")
            self.bit_comboBox.addItems(px_t)
            if "16" in px_t:
                self.bit_comboBox.setCurrentText("16bit")
                self._mmc.setProperty(cam_device, "PixelType", "16bit")

    def _refresh_objective_options(self):
        if "Objective" in self._mmc.getLoadedDevices():
            self.objective_comboBox.clear()
            self.objective_comboBox.addItems(self._mmc.getStateLabels("Objective"))

    def _refresh_channel_list(self):
        if "Channel" in self._mmc.getAvailableConfigGroups():
            self.snap_channel_comboBox.clear()
            self.mda.clear_channel()
            self.explorer.clear_channel()
            channel_list = list(self._mmc.getAvailableConfigs("Channel"))
            self.snap_channel_comboBox.addItems(channel_list)

    def _on_system_configuration_loaded(self):
        self._refresh_camera_options()
        self._refresh_objective_options()
        self._refresh_channel_list()
        if self._mmc.getXYStageDevice():
            x, y = self._mmc.getXPosition(), self._mmc.getYPosition()
            self._on_xy_stage_position_changed(self._mmc.getXYStageDevice(), x, y)

    def bit_changed(self):
        if self.bit_comboBox.count() > 0:
            bits = self.bit_comboBox.currentText()
            self._mmc.setProperty(self._mmc.getCameraDevice(), "PixelType", bits)

    def bin_changed(self):
        if self.bin_comboBox.count() > 0:
            bins = self.bin_comboBox.currentText()
            cd = self._mmc.getCameraDevice()
            self._mmc.setProperty(cd, "Binning", bins)

    def _on_xy_stage_position_changed(self, name, x, y):
        self.x_lineEdit.setText(f"{x:.1f}")
        self.y_lineEdit.setText(f"{y:.1f}")
        self.x_lineEdit_main.setText(str(x))
        self.y_lineEdit_main.setText(str(y))
        self.explorer.x_lineEdit.setText(str(x))
        self.explorer.y_lineEdit.setText(str(y))

    def _on_stage_position_changed(self, name, value):
        if "z" in name.lower():  # hack
            self.z_lineEdit.setText(f"{value:.1f}")

    def stage_x_left(self):
        self._mmc.setRelPosition(dx=-float(self.xy_step_size_SpinBox.value()))

    def stage_x_right(self):
        self._mmc.setRelPosition(dx=float(self.xy_step_size_SpinBox.value()))

    def stage_y_up(self):
        self._mmc.setRelPosition(dy=float(self.xy_step_size_SpinBox.value()))

    def stage_y_down(self):
        self._mmc.setRelPosition(dy=-float(self.xy_step_size_SpinBox.value()))

    def stage_z_up(self):
        self._mmc.setRelPosition(dz=float(self.z_step_size_doubleSpinBox.value()))

    def stage_z_down(self):
        self._mmc.setRelPosition(dz=-float(self.z_step_size_doubleSpinBox.value()))

    def change_objective(self):
        if self.objective_comboBox.count() <= 0:
            return

        zdev = self._mmc.getFocusDevice()

        currentZ = self._mmc.getZPosition()
        self._mmc.setPosition(zdev, 0)
        self._mmc.waitForDevice(zdev)
        self._mmc.setProperty(
            "Objective", "Label", self.objective_comboBox.currentText()
        )
        self._mmc.waitForDevice("Objective")
        self._mmc.setPosition(zdev, currentZ)
        self._mmc.waitForDevice(zdev)

        # define and set pixel size Config
        self._mmc.deletePixelSizeConfig(self._mmc.getCurrentPixelSizeConfig())
        curr_obj_name = self._mmc.getProperty("Objective", "Label")
        self._mmc.definePixelSizeConfig(curr_obj_name)
        self._mmc.setPixelSizeConfig(curr_obj_name)

        magnification = None
        # get magnification info from the objective
        for i in range(len(curr_obj_name)):
            character = curr_obj_name[i]
            if character in ["X", "x"]:
                if i <= 3:
                    magnification_string = curr_obj_name[:i]
                    magnification = int(magnification_string)
                    print(f"Current Magnification: {magnification}X")
                else:
                    warnings.warn(
                        "MAGNIFICATION NOT SET, STORE OBJECTIVES NAME "
                        "STARTING WITH e.g. 100X or 100x."
                    )

        # get and set image pixel sixe (x,y) for the current pixel size Config
        if magnification is not None:
            self.image_pixel_size = self.px_size_doubleSpinBox.value() / magnification
            self._mmc.setPixelSizeUm(
                self._mmc.getCurrentPixelSizeConfig(), self.image_pixel_size
            )
            print(f"Current Pixel Size in µm: {self._mmc.getPixelSizeUm()}")

    def update_viewer(self, data=None):
        # TODO: fix the fact that when you change the objective
        # the image translation is wrong
        if data is None:
            try:
                data = self._mmc.popNextImage()
            except (RuntimeError, IndexError):
                # circular buffer empty
                return
        try:
            preview_layer = self.viewer.layers["preview"]
            preview_layer.data = data
        except KeyError:
            preview_layer = self.viewer.add_image(data, name="preview")

        self.max_val_lineEdit.setText(str(np.max(preview_layer.data)))
        self.min_val_lineEdit.setText(str(np.min(preview_layer.data)))

        if self._mmc.getPixelSizeUm() > 0:
            x = self._mmc.getXPosition() / self._mmc.getPixelSizeUm()
            y = self._mmc.getYPosition() / self._mmc.getPixelSizeUm() * (-1)
            self.viewer.layers["preview"].translate = (y, x)

        else:
            self.x_lineEdit_main.setText(str(None))
            self.y_lineEdit_main.setText(str(None))
            self.explorer.x_lineEdit.setText(str(None))
            self.explorer.y_lineEdit.setText(str(None))

        if self.streaming_timer is None:
            self.viewer.reset_view()

    def snap(self):
        self.stop_live()
        self._mmc.setExposure(int(self.exp_spinBox.value()))

        ch_group = self._mmc.getChannelGroup() or "Channel"
        self._mmc.setConfig(ch_group, self.snap_channel_comboBox.currentText())

        self._mmc.snapImage()
        self.update_viewer(self._mmc.getImage())

    def start_live(self):
        self._mmc.startContinuousSequenceAcquisition(int(self.exp_spinBox.value()))
        self.streaming_timer = QTimer()
        self.streaming_timer.timeout.connect(self.update_viewer)
        self.streaming_timer.start(int(self.exp_spinBox.value()))
        self.live_Button.setText("Stop")

    def stop_live(self):
        self._mmc.stopSequenceAcquisition()
        if self.streaming_timer is not None:
            self.streaming_timer.stop()
            self.streaming_timer = None
        self.live_Button.setText("Live")
        self.live_Button.setIcon(CAM_ICON)

    def toggle_live(self, event=None):
        if self.streaming_timer is None:

            ch_group = self._mmc.getChannelGroup() or "Channel"
            self._mmc.setConfig(ch_group, self.snap_channel_comboBox.currentText())

            self.start_live()
            self.live_Button.setIcon(CAM_STOP_ICON)
        else:
            self.stop_live()
            self.live_Button.setIcon(CAM_ICON)<|MERGE_RESOLUTION|>--- conflicted
+++ resolved
@@ -8,10 +8,8 @@
 
 import napari
 import numpy as np
-<<<<<<< HEAD
 import tifffile
-=======
->>>>>>> ec07ebbb
+
 from pymmcore_plus import RemoteMMCore
 from pymmcore_plus.qcallbacks import QCoreCallback
 from qtpy import QtWidgets as QtW
