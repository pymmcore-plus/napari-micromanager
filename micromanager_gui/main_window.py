from __future__ import annotations

import re
from pathlib import Path
from typing import TYPE_CHECKING

import napari
import numpy as np
<<<<<<< HEAD
from loguru import logger
from pymmcore_plus import CMMCorePlus, DeviceType, RemoteMMCore
=======
from pymmcore_plus import CMMCorePlus, RemoteMMCore
from pymmcore_plus._util import find_micromanager
>>>>>>> 871939e3
from qtpy import QtWidgets as QtW
from qtpy import uic
from qtpy.QtCore import QSize, QTimer
from qtpy.QtGui import QColor, QIcon
from superqt.utils import create_worker

from ._autofocus import AutofocusDevice
from ._camera_roi import CameraROI
from ._illumination import IlluminationDialog
from ._saving import save_sequence
from ._util import (
    SelectDeviceFromCombobox,
    blockSignals,
    event_indices,
    extend_array_for_index,
)
from .explore_sample import ExploreSample
from .multid_widget import MultiDWidget, SequenceMeta
from .prop_browser import PropBrowser

if TYPE_CHECKING:
    import napari.layers
    import napari.viewer
    import useq


ICONS = Path(__file__).parent / "icons"
CAM_ICON = QIcon(str(ICONS / "vcam.svg"))
CAM_STOP_ICON = QIcon(str(ICONS / "cam_stop.svg"))

OBJECTIVE = "Objective"
# OBJECTIVE = "TINosePiece"


class _MainUI:
    UI_FILE = str(Path(__file__).parent / "_ui" / "micromanager_gui.ui")

    # The UI_FILE above contains these objects:
    cfg_LineEdit: QtW.QLineEdit
    browse_cfg_Button: QtW.QPushButton
    load_cfg_Button: QtW.QPushButton
    objective_groupBox: QtW.QGroupBox
    objective_comboBox: QtW.QComboBox
    camera_groupBox: QtW.QGroupBox
    bin_comboBox: QtW.QComboBox
    bit_comboBox: QtW.QComboBox
    position_groupBox: QtW.QGroupBox
    x_lineEdit: QtW.QLineEdit
    y_lineEdit: QtW.QLineEdit
    z_lineEdit: QtW.QLineEdit
    stage_groupBox: QtW.QGroupBox
    XY_groupBox: QtW.QGroupBox
    xy_device_comboBox: QtW.QComboBox

    Z_groupBox: QtW.QGroupBox
    focus_device_comboBox: QtW.QComboBox
    up_Button: QtW.QPushButton
    down_Button: QtW.QPushButton
    z_step_size_doubleSpinBox: QtW.QDoubleSpinBox

    offset_Z_groupBox: QtW.QGroupBox
    offset_device_comboBox: QtW.QComboBox
    offset_up_Button: QtW.QPushButton
    offset_down_Button: QtW.QPushButton
    offset_z_step_size_doubleSpinBox: QtW.QDoubleSpinBox

    offset_snap_on_click_z_checkBox: QtW.QCheckBox

    left_Button: QtW.QPushButton
    right_Button: QtW.QPushButton
    y_up_Button: QtW.QPushButton
    y_down_Button: QtW.QPushButton
    xy_step_size_SpinBox: QtW.QSpinBox
    tabWidget: QtW.QTabWidget
    snap_live_tab: QtW.QWidget
    multid_tab: QtW.QWidget
    snap_channel_groupBox: QtW.QGroupBox
    snap_channel_comboBox: QtW.QComboBox
    exp_spinBox: QtW.QDoubleSpinBox
    snap_Button: QtW.QPushButton
    live_Button: QtW.QPushButton
    max_min_val_label: QtW.QLabel
    px_size_doubleSpinBox: QtW.QDoubleSpinBox
    properties_Button: QtW.QPushButton
    cam_roi_comboBox: QtW.QComboBox
    crop_Button: QtW.QPushButton
    illumination_Button: QtW.QPushButton
    snap_on_click_checkBox: QtW.QCheckBox

    def setup_ui(self):
        uic.loadUi(self.UI_FILE, self)  # load QtDesigner .ui file

        # button icons
        for attr, icon in [
            ("left_Button", "left_arrow_1_green.svg"),
            ("right_Button", "right_arrow_1_green.svg"),
            ("y_up_Button", "up_arrow_1_green.svg"),
            ("y_down_Button", "down_arrow_1_green.svg"),
            ("up_Button", "up_arrow_1_green.svg"),
            ("down_Button", "down_arrow_1_green.svg"),
            ("offset_up_Button", "up_arrow_1_green.svg"),
            ("offset_down_Button", "down_arrow_1_green.svg"),
            ("snap_Button", "cam.svg"),
            ("live_Button", "vcam.svg"),
        ]:
            btn = getattr(self, attr)
            btn.setIcon(QIcon(str(ICONS / icon)))
            btn.setIconSize(QSize(30, 30))


class MainWindow(QtW.QWidget, _MainUI):
    def __init__(
        self,
        viewer: napari.viewer.Viewer,
        remote=False,
        mmc: CMMCorePlus | RemoteMMCore = None,
    ):
        super().__init__()
        self.setup_ui()

        self.viewer = viewer
        self.streaming_timer = None
        self.available_focus_devs = []

        self.objectives_device = None
        self.objectives_cfg = None

        self.autofocus_z_stage = None

        self.objectives_device = None
        self.objectives_cfg = None

        # create connection to mmcore server or process-local variant
        if mmc is not None:
            self._mmc = mmc
        else:
            self._mmc = RemoteMMCore() if remote else CMMCorePlus.instance()

        adapter_path = find_micromanager()
        if not adapter_path:
            raise RuntimeError(
                "Could not find micromanager adapters. Please run "
                "`python -m pymmcore_plus.install` or install manually and set "
                "MICROMANAGER_PATH."
            )

        # tab widgets
        self.mda = MultiDWidget(self._mmc)
        self.explorer = ExploreSample(self.viewer, self._mmc)
        self.tabWidget.addTab(self.mda, "Multi-D Acquisition")
        self.tabWidget.addTab(self.explorer, "Sample Explorer")

        # connect mmcore signals
        sig = self._mmc.events

        # note: don't use lambdas with closures on `self`, since the connection
        # to core may outlive the lifetime of this particular widget.
        sig.sequenceStarted.connect(self._on_mda_started)
        sig.sequenceFinished.connect(self._on_mda_finished)
        sig.systemConfigurationLoaded.connect(self._refresh_options)
        sig.XYStagePositionChanged.connect(self._on_xy_stage_position_changed)
        sig.stagePositionChanged.connect(self._on_stage_position_changed)
        sig.exposureChanged.connect(self._on_exp_change)
        sig.frameReady.connect(self._on_mda_frame)
        sig.channelGroupChanged.connect(self._refresh_channel_list)
        sig.configSet.connect(self._on_config_set)
        sig.propertyChanged.connect(self._on_offset_status_changed)

        # connect buttons
        self.load_cfg_Button.clicked.connect(self.load_cfg)
        self.browse_cfg_Button.clicked.connect(self.browse_cfg)
        self.left_Button.clicked.connect(self.stage_x_left)
        self.right_Button.clicked.connect(self.stage_x_right)
        self.y_up_Button.clicked.connect(self.stage_y_up)
        self.y_down_Button.clicked.connect(self.stage_y_down)
        self.up_Button.clicked.connect(self.stage_z_up)
        self.down_Button.clicked.connect(self.stage_z_down)

        # offset
        self.offset_up_Button.clicked.connect(self.offset_up)
        self.offset_down_Button.clicked.connect(self.offset_down)

        self.snap_Button.clicked.connect(self.snap)
        self.live_Button.clicked.connect(self.toggle_live)

        self.illumination_Button.clicked.connect(self.illumination)
        self.properties_Button.clicked.connect(self._show_prop_browser)

        # connect comboBox
        self.objective_comboBox.currentIndexChanged.connect(self.change_objective)
        self.bit_comboBox.currentIndexChanged.connect(self.bit_changed)
        self.bin_comboBox.currentIndexChanged.connect(self.bin_changed)
        self.snap_channel_comboBox.currentTextChanged.connect(self._channel_changed)
        self.focus_device_comboBox.currentTextChanged.connect(self._set_focus_device)
        self.offset_device_comboBox.currentTextChanged.connect(
            self._set_autofocus_device
        )

        self.cam_roi = CameraROI(
            self.viewer, self._mmc, self.cam_roi_comboBox, self.crop_Button
        )

        # connect spinboxes
        self.exp_spinBox.valueChanged.connect(self._update_exp)
        self.exp_spinBox.setKeyboardTracking(False)

        # refresh options in case a config is already loaded by another remote
        self._refresh_options()

        self.viewer.layers.events.connect(self.update_max_min)
        self.viewer.layers.selection.events.active.connect(self.update_max_min)
        self.viewer.dims.events.current_step.connect(self.update_max_min)

        @sig.pixelSizeChanged.connect
        def _on_px_size_changed(value):
            logger.debug(
                f"\ncurrent pixel config: "
                f"{self._mmc.getCurrentPixelSizeConfig()} \npixel size: {value}"
            )

        @sig.configSet.connect
        def _on_cfg_set(group: str, preset: str):
            print(f"New group cfg set: {group} -> {preset}")

    def illumination(self):
        if not hasattr(self, "_illumination"):
            self._illumination = IlluminationDialog(self._mmc, self)
        self._illumination.show()

    def _show_prop_browser(self):
        pb = PropBrowser(self._mmc, self)
        pb.exec()

    def _on_config_set(self, groupName: str, configName: str):
        if groupName == self._mmc.getOrGuessChannelGroup():
            with blockSignals(self.snap_channel_comboBox):
                self.snap_channel_comboBox.setCurrentText(configName)

    def _set_enabled(self, enabled):
        self.objective_groupBox.setEnabled(enabled)
        self.camera_groupBox.setEnabled(enabled)
        self.XY_groupBox.setEnabled(enabled)
        self.snap_live_tab.setEnabled(enabled)
        self.snap_live_tab.setEnabled(enabled)
        self.Z_groupBox.setEnabled(enabled)
        self.crop_Button.setEnabled(enabled)

    def _update_exp(self, exposure: float):
        self._mmc.setExposure(exposure)
        if self.streaming_timer:
            self.streaming_timer.setInterval(int(exposure))
            self._mmc.stopSequenceAcquisition()
            self._mmc.startContinuousSequenceAcquisition(exposure)

    def _on_exp_change(self, camera: str, exposure: float):
        with blockSignals(self.exp_spinBox):
            self.exp_spinBox.setValue(exposure)
        if self.streaming_timer:
            self.streaming_timer.setInterval(int(exposure))

    def _on_mda_started(self, sequence: useq.MDASequence):
        """ "create temp folder and block gui when mda starts."""
        self._set_enabled(False)

    def _on_mda_frame(self, image: np.ndarray, event: useq.MDAEvent):
        meta = self.mda.SEQUENCE_META.get(event.sequence) or SequenceMeta()

        if meta.mode != "mda":
            return

        # pick layer name
        file_name = meta.file_name if meta.should_save else "Exp"
        channelstr = (
            f"[{event.channel.config}_idx{event.index['c']}]_"
            if meta.split_channels
            else ""
        )
        layer_name = f"{file_name}_{channelstr}{event.sequence.uid}"

        try:  # see if we already have a layer with this sequence
            layer = self.viewer.layers[layer_name]

            # get indices of new image
            im_idx = tuple(
                event.index[k]
                for k in event_indices(event)
                if not (meta.split_channels and k == "c")
            )

            # make sure array shape contains im_idx, or pad with zeros
            new_array = extend_array_for_index(layer.data, im_idx)
            # add the incoming index at the appropriate index
            new_array[im_idx] = image
            # set layer data
            layer.data = new_array
            for a, v in enumerate(im_idx):
                self.viewer.dims.set_point(a, v)

        except KeyError:  # add the new layer to the viewer
            seq = event.sequence
            _image = image[(np.newaxis,) * len(seq.shape)]
            layer = self.viewer.add_image(_image, name=layer_name, blending="additive")

            # dimensions labels
            labels = [i for i in seq.axis_order if i in event.index] + ["y", "x"]
            self.viewer.dims.axis_labels = labels

            # add metadata to layer
            layer.metadata["useq_sequence"] = seq
            layer.metadata["uid"] = seq.uid
            # storing event.index in addition to channel.config because it's
            # possible to have two of the same channel in one sequence.
            layer.metadata["ch_id"] = f'{event.channel.config}_idx{event.index["c"]}'

    def _on_mda_finished(self, sequence: useq.MDASequence):
        """Save layer and add increment to save name."""
        meta = self.mda.SEQUENCE_META.pop(sequence, SequenceMeta())
        save_sequence(sequence, self.viewer.layers, meta)
        # reactivate gui when mda finishes.
        self._set_enabled(True)

    def browse_cfg(self):
        self._mmc.unloadAllDevices()  # unload all devicies
        print(f"Loaded Devices: {self._mmc.getLoadedDevices()}")

        # clear spinbox/combobox without accidently setting properties
        boxes = [
            self.objective_comboBox,
            self.bin_comboBox,
            self.bit_comboBox,
            self.snap_channel_comboBox,
            self.xy_device_comboBox,
            self.focus_device_comboBox,
            self.offset_device_comboBox,
        ]
        with blockSignals(boxes):
            for box in boxes:
                box.clear()

        self.mda.clear_channel()
        self.mda.clear_positions()
        self.explorer.clear_channel()

        self.objectives_device = None
        self.objectives_cfg = None

        file_dir = QtW.QFileDialog.getOpenFileName(self, "", "⁩", "cfg(*.cfg)")
        self.cfg_LineEdit.setText(str(file_dir[0]))
        self.max_min_val_label.setText("None")
        self.load_cfg_Button.setEnabled(True)

    def load_cfg(self):
        self.load_cfg_Button.setEnabled(False)
        cfg = self.cfg_LineEdit.text()
        if cfg == "":
            cfg = "MMConfig_demo.cfg"
        self._mmc.loadSystemConfiguration(cfg)

    def _refresh_options(self):
        self._refresh_camera_options()
        self._refresh_objective_options()
        self._refresh_channel_list()
        self._refresh_positions()
        self._refresh_xyz_devices()

    def _refresh_camera_options(self):
        cam_device = self._mmc.getCameraDevice()
        if not cam_device:
            return
        cam_props = self._mmc.getDevicePropertyNames(cam_device)
        if "Binning" in cam_props:
            bin_opts = self._mmc.getAllowedPropertyValues(cam_device, "Binning")
            with blockSignals(self.bin_comboBox):
                self.bin_comboBox.clear()
                self.bin_comboBox.addItems(bin_opts)
                self.bin_comboBox.setCurrentText(
                    self._mmc.getProperty(cam_device, "Binning")
                )

        if "PixelType" in cam_props:
            px_t = self._mmc.getAllowedPropertyValues(cam_device, "PixelType")
            with blockSignals(self.bit_comboBox):
                self.bit_comboBox.clear()
                self.bit_comboBox.addItems(px_t)
                self.bit_comboBox.setCurrentText(
                    self._mmc.getProperty(cam_device, "PixelType")
                )

    def _refresh_objective_options(self):

        obj_dev_list = self._mmc.guessObjectiveDevices()
        # e.g. ['TiNosePiece']

        if not obj_dev_list:
            return

        if len(obj_dev_list) == 1:
            self._set_objectives(obj_dev_list[0])
        else:
            # if obj_dev_list has more than 1 possible objective device,
            # you can select the correct one through a combobox
            obj = SelectDeviceFromCombobox(
                obj_dev_list,
                "Select Objective Device:",
                self,
            )
            obj.val_changed.connect(self._set_objectives)
            obj.show()

    def _set_objectives(self, obj_device: str):

        obj_dev, obj_cfg, presets = self._get_objective_device(obj_device)

        if obj_dev and obj_cfg and presets:
            current_obj = self._mmc.getCurrentConfig(obj_cfg)
        else:
            current_obj = self._mmc.getState(obj_dev)
            presets = self._mmc.getStateLabels(obj_dev)

        self._add_objective_to_gui(current_obj, presets)

    def _get_objective_device(self, obj_device: str):
        # check if there is a configuration group for the objectives
        for cfg_groups in self._mmc.getAvailableConfigGroups():
            # e.g. ('Camera', 'Channel', 'Objectives')

            presets = self._mmc.getAvailableConfigs(cfg_groups)

            if not presets:
                continue

            cfg_data = self._mmc.getConfigData(
                cfg_groups, presets[0]
            )  # first group option e.g. TINosePiece: State=1

            device = cfg_data.getSetting(0).getDeviceLabel()
            # e.g. TINosePiece

            if device == obj_device:
                self.objectives_device = device
                self.objectives_cfg = cfg_groups
                return self.objectives_device, self.objectives_cfg, presets

        self.objectives_device = obj_device
        return self.objectives_device, None, None

    def _add_objective_to_gui(self, current_obj, presets):
        with blockSignals(self.objective_comboBox):
            self.objective_comboBox.clear()
            self.objective_comboBox.addItems(presets)
            if isinstance(current_obj, int):
                self.objective_comboBox.setCurrentIndex(current_obj)
            else:
                self.objective_comboBox.setCurrentText(current_obj)
            self._update_pixel_size()
            return

    def _update_pixel_size(self):
        # if pixel size is already set -> return
        if bool(self._mmc.getCurrentPixelSizeConfig()):
            return
        # if not, create and store a new pixel size config for the current objective.
        curr_obj = self._mmc.getProperty(self.objectives_device, "Label")
        # get magnification info from the current objective label
        match = re.search(r"(\d{1,3})[xX]", curr_obj)
        if match:
            mag = int(match.groups()[0])
            image_pixel_size = self.px_size_doubleSpinBox.value() / mag
            px_cgf_name = f"px_size_{curr_obj}"
            # set image pixel sixe (x,y) for the newly created pixel size config
            self._mmc.definePixelSizeConfig(
                px_cgf_name, self.objectives_device, "Label", curr_obj
            )
            self._mmc.setPixelSizeUm(px_cgf_name, image_pixel_size)
            self._mmc.setPixelSizeConfig(px_cgf_name)
        # if it does't match, px size is set to 0.0

    def _refresh_channel_list(self):
        guessed_channel_list = self._mmc.getOrGuessChannelGroup()

        if not guessed_channel_list:
            return

        if len(guessed_channel_list) == 1:
            self._set_channel_group(guessed_channel_list[0])
        else:
            # if guessed_channel_list has more than 1 possible channel group,
            # you can select the correct one through a combobox
            ch = SelectDeviceFromCombobox(
                guessed_channel_list,
                "Select Channel Group:",
                self,
            )
            ch.val_changed.connect(self._set_channel_group)
            ch.show()

    def _set_channel_group(self, guessed_channel: str):
        channel_group = guessed_channel
        self._mmc.setChannelGroup(channel_group)
        channel_list = self._mmc.getAvailableConfigs(channel_group)
        with blockSignals(self.snap_channel_comboBox):
            self.snap_channel_comboBox.clear()
            self.snap_channel_comboBox.addItems(channel_list)
            self.snap_channel_comboBox.setCurrentText(
                self._mmc.getCurrentConfig(channel_group)
            )

    def _refresh_positions(self):
        if self._mmc.getXYStageDevice():
            x, y = self._mmc.getXPosition(), self._mmc.getYPosition()
            self._on_xy_stage_position_changed(self._mmc.getXYStageDevice(), x, y)
        if self._mmc.getFocusDevice():
            self.z_lineEdit.setText(f"{self._mmc.getZPosition():.1f}")

    def _refresh_xyz_devices(self):
        self.focus_device_comboBox.clear()
        self.offset_device_comboBox.clear()
        self.xy_device_comboBox.clear()

        xy_stage_devs = [
            dev for dev in self._mmc.getLoadedDevicesOfType(DeviceType.XYStageDevice)
        ]

        focus_devs = [
            dev for dev in self._mmc.getLoadedDevicesOfType(DeviceType.StageDevice)
        ]

        offset_devs = [
            dev for dev in self._mmc.getLoadedDevicesOfType(DeviceType.AutoFocusDevice)
        ]

        if not xy_stage_devs:
            self.xy_device_comboBox.setEnabled(False)
        else:
            self.xy_device_comboBox.addItems(xy_stage_devs)
            self._set_xy_stage_device()

        if not focus_devs:
            self.focus_device_comboBox.setEnabled(False)
        else:
            self.focus_device_comboBox.addItems(focus_devs)
            self._set_focus_device()

        if not offset_devs:
            self.offset_device_comboBox.setEnabled(False)
        else:
            self.offset_device_comboBox.addItems(offset_devs)
            self._set_autofocus_device()

    def _set_xy_stage_device(self):
        if not self.xy_device_comboBox.count():
            return
        self._mmc.setXYStageDevice(self.xy_device_comboBox.currentText())

    def _set_focus_device(self):
        if not self.focus_device_comboBox.count():
            return
        self._mmc.setFocusDevice(self.focus_device_comboBox.currentText())

    def _set_autofocus_device(self):
        if not self.offset_device_comboBox.count():
            return
        self.autofocus_z_stage = AutofocusDevice.set(
            self.offset_device_comboBox.currentText(), self._mmc
        )
        # remove autofocus offset device if in the combobox of focus devices
        # e.g. "TIPSFOffset" for Nikon PFS
        if self.focus_device_comboBox.count() > 1:
            focus_cbox_items = list(self.focus_device_comboBox.itemText())
            if self.autofocus_z_stage.offset_device in focus_cbox_items:
                self.focus_device_comboBox.removeItem(
                    self.focus_device_comboBox.findText(
                        self.autofocus_z_stage.offset_device
                    )
                )
        self._mmc.setAutoFocusDevice(self.offset_device_comboBox.currentText())
        self._on_offset_status_changed()

    def _on_offset_status_changed(self):
        if not self.autofocus_z_stage:
            self.offset_Z_groupBox.setEnabled(False)
            self.Z_groupBox.setEnabled(True)
        elif self.autofocus_z_stage.isEngaged():
            autofocus_dev = self.autofocus_z_stage.autofocus_device
            if self.autofocus_z_stage.isLocked() or self.autofocus_z_stage.isFocusing(
                autofocus_dev
            ):
                self.offset_Z_groupBox.setEnabled(True)
                self.Z_groupBox.setEnabled(False)
        else:
            self.offset_Z_groupBox.setEnabled(False)
            self.Z_groupBox.setEnabled(True)

    def bit_changed(self):
        if self.bit_comboBox.count() > 0:
            bits = self.bit_comboBox.currentText()
            self._mmc.setProperty(self._mmc.getCameraDevice(), "PixelType", bits)

    def bin_changed(self):
        if self.bin_comboBox.count() > 0:
            bins = self.bin_comboBox.currentText()
            cd = self._mmc.getCameraDevice()
            self._mmc.setProperty(cd, "Binning", bins)

    def _channel_changed(self, newChannel: str):
        self._mmc.setConfig(self._mmc.getChannelGroup(), newChannel)

    def _on_xy_stage_position_changed(self, name, x, y):
        self.x_lineEdit.setText(f"{x:.1f}")
        self.y_lineEdit.setText(f"{y:.1f}")

    def _on_stage_position_changed(self, name, value):
        if "z" in name.lower():  # hack
            self.z_lineEdit.setText(f"{value:.1f}")

    def stage_x_left(self):
        self._mmc.setRelativeXYPosition(-float(self.xy_step_size_SpinBox.value()), 0.0)
        if self.snap_on_click_checkBox.isChecked():
            self.snap()

    def stage_x_right(self):
        self._mmc.setRelativeXYPosition(float(self.xy_step_size_SpinBox.value()), 0.0)
        if self.snap_on_click_checkBox.isChecked():
            self.snap()

    def stage_y_up(self):
        self._mmc.setRelativeXYPosition(
            0.0,
            float(self.xy_step_size_SpinBox.value()),
        )
        if self.snap_on_click_checkBox.isChecked():
            self.snap()

    def stage_y_down(self):
        self._mmc.setRelativeXYPosition(
            0.0,
            -float(self.xy_step_size_SpinBox.value()),
        )
        if self.snap_on_click_checkBox.isChecked():
            self.snap()

    def stage_z_up(self):
        self._mmc.setRelativeXYZPosition(
            0.0, 0.0, float(self.z_step_size_doubleSpinBox.value())
        )
        if self.snap_on_click_checkBox.isChecked():
            self.snap()

    def stage_z_down(self):
        self._mmc.setRelativeXYZPosition(
            0.0, 0.0, -float(self.z_step_size_doubleSpinBox.value())
        )
        if self.snap_on_click_checkBox.isChecked():
            self.snap()

    def offset_up(self):
        if self._mmc.isContinuousFocusLocked():
            offset_dev = self.autofocus_z_stage.offset_device
            current_offset = self.autofocus_z_stage.get_position(offset_dev)
            new_offset = current_offset + float(
                self.offset_z_step_size_doubleSpinBox.value()
            )
            self.autofocus_z_stage.set_offset(offset_dev, new_offset)
            if self.snap_on_click_checkBox.isChecked():
                self.snap()

    def offset_down(self):
        if self._mmc.isContinuousFocusLocked():
            offset_dev = self.autofocus_z_stage.offset_device
            current_offset = self.autofocus_z_stage.get_position(offset_dev)
            new_offset = current_offset - float(
                self.offset_z_step_size_doubleSpinBox.value()
            )
            self.autofocus_z_stage.set_offset(offset_dev, new_offset)
            if self.snap_on_click_checkBox.isChecked():
                self.snap()

    def change_objective(self):
        if self.objective_comboBox.count() <= 0:
            return

        if self.objectives_device == "":
            return

        zdev = self._mmc.getFocusDevice()

        currentZ = self._mmc.getZPosition()
        self._mmc.setPosition(zdev, 0)
        self._mmc.waitForDevice(zdev)

        try:
            self._mmc.setConfig(
                self.objectives_cfg, self.objective_comboBox.currentText()
            )
        except ValueError:
            self._mmc.setProperty(
                self.objectives_device, "Label", self.objective_comboBox.currentText()
            )

        self._mmc.waitForDevice(self.objectives_device)
        self._mmc.setPosition(zdev, currentZ)
        self._mmc.waitForDevice(zdev)

        self._update_pixel_size()

    def update_viewer(self, data=None):
        # TODO: - fix the fact that when you change the objective
        #         the image translation is wrong
        #       - are max and min_val_lineEdit updating in live mode?
        if data is None:
            try:
                data = self._mmc.getLastImage()
            except (RuntimeError, IndexError):
                # circular buffer empty
                return
        try:
            preview_layer = self.viewer.layers["preview"]
            preview_layer.data = data
        except KeyError:
            preview_layer = self.viewer.add_image(data, name="preview")

        self.update_max_min()

        if self.streaming_timer is None:
            self.viewer.reset_view()

    def update_max_min(self, event=None):

        if self.tabWidget.currentIndex() != 0:
            return

        min_max_txt = ""

        for layer in self.viewer.layers.selection:

            if isinstance(layer, napari.layers.Image) and layer.visible:

                col = layer.colormap.name

                if col not in QColor.colorNames():
                    col = "gray"

                # min and max of current slice
                min_max_show = tuple(layer._calc_data_range(mode="slice"))
                min_max_txt += f'<font color="{col}">{min_max_show}</font>'

        self.max_min_val_label.setText(min_max_txt)

    def snap(self):
        self.stop_live()

        # snap in a thread so we don't freeze UI when using process local mmc
        create_worker(
            self._mmc.snapImage,
            _connect={"finished": lambda: self.update_viewer(self._mmc.getImage())},
            _start_thread=True,
        )

    def start_live(self):
        self._mmc.startContinuousSequenceAcquisition(self.exp_spinBox.value())
        self.streaming_timer = QTimer()
        self.streaming_timer.timeout.connect(self.update_viewer)
        self.streaming_timer.start(int(self.exp_spinBox.value()))
        self.live_Button.setText("Stop")

    def stop_live(self):
        self._mmc.stopSequenceAcquisition()
        if self.streaming_timer is not None:
            self.streaming_timer.stop()
            self.streaming_timer = None
        self.live_Button.setText("Live")
        self.live_Button.setIcon(CAM_ICON)

    def toggle_live(self, event=None):
        if self.streaming_timer is None:

            ch_group = self._mmc.getChannelGroup()
            if ch_group:
                self._mmc.setConfig(ch_group, self.snap_channel_comboBox.currentText())
            else:
                return

            self.start_live()
            self.live_Button.setIcon(CAM_STOP_ICON)
        else:
            self.stop_live()
            self.live_Button.setIcon(CAM_ICON)<|MERGE_RESOLUTION|>--- conflicted
+++ resolved
@@ -6,13 +6,9 @@
 
 import napari
 import numpy as np
-<<<<<<< HEAD
 from loguru import logger
 from pymmcore_plus import CMMCorePlus, DeviceType, RemoteMMCore
-=======
-from pymmcore_plus import CMMCorePlus, RemoteMMCore
 from pymmcore_plus._util import find_micromanager
->>>>>>> 871939e3
 from qtpy import QtWidgets as QtW
 from qtpy import uic
 from qtpy.QtCore import QSize, QTimer
