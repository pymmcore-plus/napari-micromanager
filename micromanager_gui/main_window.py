--- conflicted
+++ resolved
@@ -286,40 +286,27 @@
         # reactivate gui when mda finishes.
         self._set_enabled(True)
 
-<<<<<<< HEAD
-    def clear_comboboxes(self):
-        self.objective_comboBox.clear()
-        self.bin_comboBox.clear()
-        self.bit_comboBox.clear()
-        self.snap_channel_comboBox.clear()
-        self.xy_device_comboBox.clear()
-        self.focus_device_comboBox.clear()
-        self.offset_device_comboBox.clear()
-        self.mda.clear_channel()
-        self.mda.clear_positions()
-        self.explorer.clear_channel()
-
-=======
->>>>>>> e825f492
     def browse_cfg(self):
         self._mmc.unloadAllDevices()  # unload all devicies
         print(f"Loaded Devices: {self._mmc.getLoadedDevices()}")
 
-<<<<<<< HEAD
-        # clear combobox
-        self.clear_comboboxes()
-=======
         # clear spinbox/combobox without accidently setting properties
         boxes = [
             self.objective_comboBox,
             self.bin_comboBox,
             self.bit_comboBox,
             self.snap_channel_comboBox,
+            self.xy_device_comboBox,
+            self.focus_device_comboBox,
+            self.offset_device_comboBox,
         ]
         with blockSignals(boxes):
             for box in boxes:
                 box.clear()
->>>>>>> e825f492
+
+        self.mda.clear_channel()
+        self.mda.clear_positions()
+        self.explorer.clear_channel()
 
         file_dir = QtW.QFileDialog.getOpenFileName(self, "", "⁩", "cfg(*.cfg)")
         self.cfg_LineEdit.setText(str(file_dir[0]))
