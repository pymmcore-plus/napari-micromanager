--- conflicted
+++ resolved
@@ -13,12 +13,7 @@
 from qtpy.QtCore import QSize, QTimer
 from qtpy.QtGui import QIcon
 
-<<<<<<< HEAD
-import numpy as np
-
-=======
 from ._util import extend_array_for_index
->>>>>>> 901c304f
 from .explore_sample import ExploreSample
 from .multid_widget import MultiDWidget
 
@@ -158,182 +153,6 @@
             self.viewer.add_image(array, name=layer_name)
 
     # TO DO: add the file name form the save box
-<<<<<<< HEAD
-    def _on_mda_frame(self, image, event):
-
-        sequence = event.sequence
-
-        event.index.setdefault('t', 0)
-        event.index.setdefault('z', 0)
-
-        t_stack_length = len(sequence.time_plan) or 1
-        p_stack_length = len(sequence.stage_positions)
-        z_stack_length = len(sequence.z_plan) or 1
-        c_stack_length = len(sequence.channels)
-
-        event_index_t = event.index["t"]
-        event_index_p = event.index["p"]
-        event_index_z = event.index["z"]
-        event_index_c = event.index["c"]
-        
-        #TODO: add _001 if filename exists (in save dir or in layer_list)
-        if self.mda.save_groupBox.isChecked():
-            file_name = self.mda.fname_lineEdit.text()
-        else:
-            file_name = 'Experiment'
-
-        layer_name = (
-            f'{file_name}_[{sequence.axis_order}]_p{p_stack_length}_'
-            f't{t_stack_length}_z{z_stack_length}_c{c_stack_length}'
-        )
-
-        try:
-            layer = self.viewer.layers[layer_name]
-
-            if sequence.axis_order == 'tpzc' or sequence.axis_order == 'ptzc':            
-                #channels
-                if event_index_c > 0 and event_index_z == 0 and event_index_p == 0 and event_index_t == 0:
-                    empty_im = np.empty(((1,)*len(sequence.axis_order) + image.shape), dtype=np.uint16) 
-                    layer.data = np.concatenate((layer.data,empty_im), axis=-3)
-                
-                #zpositions
-                if event_index_z > 0 and event_index_c == 0 and event_index_p == 0 and event_index_t == 0:
-                    empty_im = np.empty(((1,)*(len(sequence.axis_order)-1) + (c_stack_length,) + image.shape), dtype=np.uint16)
-                    layer.data = np.concatenate((layer.data,empty_im), axis=-4)
-                
-                #xypositions
-                if event_index_p > 0 and event_index_c == 0 and event_index_z == 0 and event_index_t == 0:
-                    empty_im = np.empty(((1,)*(len(sequence.axis_order)-2) + (z_stack_length,c_stack_length,) + image.shape), dtype=np.uint16)
-                    layer.data = np.concatenate((layer.data,empty_im), axis=-5)
-
-                #timepoints
-                if event_index_t > 0 and event_index_z == 0 and event_index_c == 0 and event_index_p == 0:
-                    empty_im = np.empty(((1,p_stack_length,z_stack_length,c_stack_length,) + image.shape), dtype=np.uint16)
-                    layer.data = np.concatenate((layer.data,empty_im), axis=-6)
-
-
-            if sequence.axis_order == 'tpcz' or sequence.axis_order == 'ptcz':
-                #zpositions
-                if event_index_z > 0 and event_index_c == 0 and event_index_p == 0 and event_index_t == 0:
-                    empty_im = np.empty(((1,)*len(sequence.axis_order) + image.shape), dtype=np.uint16) 
-                    layer.data = np.concatenate((layer.data,empty_im), axis=-4)
-                
-                #channels
-                if event_index_c > 0 and event_index_z == 0 and event_index_p == 0 and event_index_t == 0:
-                    empty_im = np.empty(((1,)*(len(sequence.axis_order)-2) + (z_stack_length,1,) + image.shape), dtype=np.uint16)
-                    layer.data = np.concatenate((layer.data,empty_im), axis=-3)
-
-                #xypositions
-                if event_index_p > 0 and event_index_c == 0 and event_index_z == 0 and event_index_t == 0:
-                    empty_im = np.empty(((1,)*(len(sequence.axis_order)-2) + (z_stack_length,c_stack_length,) + image.shape), dtype=np.uint16)
-                    layer.data = np.concatenate((layer.data,empty_im), axis=-5)
-
-                #timepoints
-                if event_index_t > 0 and event_index_z == 0 and event_index_c == 0 and event_index_p == 0:
-                    empty_im = np.empty(((1,p_stack_length,z_stack_length,c_stack_length,) + image.shape), dtype=np.uint16)
-                    layer.data = np.concatenate((layer.data,empty_im), axis=-6)
-
-            layer.data[event_index_t,event_index_p,event_index_z,event_index_c, ...] = image
-         
-            #set which dimension to display in napari viewer -> viewer.dims.set_point(axis, index)
-            self.viewer.dims.set_point(3, event_index_c)
-            self.viewer.dims.set_point(2, event_index_z)
-            self.viewer.dims.set_point(1, event_index_p)
-            self.viewer.dims.set_point(0, event_index_t)
-
-
-            #save layer when acquisition is finished
-            i_width = self._mmc.getROI(self._mmc.getCameraDevice())[2]  
-            i_height = self._mmc.getROI(self._mmc.getCameraDevice())[3] 
-
-            if layer.data.shape == (t_stack_length,p_stack_length,z_stack_length,
-                c_stack_length,i_height,i_width) and \
-                layer.data.min() != 0:
-                
-                if self.mda.save_groupBox.isChecked():
-                    print('saving')
-
-
-        except KeyError:
-
-            layer = self.viewer.add_image(image[(np.newaxis,)*len(sequence.axis_order)], name=layer_name)
-            
-            self.viewer.dims.axis_labels = 'tpzcyx'
-
-            layer.metadata['useq_sequence'] = sequence
-
-
-
-
-
-    #if we want to create new layers per position
-    # def _on_mda_frame(self, image, event):
-
-    #     sequence = event.sequence
-
-    #     event.index.setdefault('t', 0)
-    #     event.index.setdefault('z', 0)
-
-    #     z_stack_length = len(sequence.z_plan) or 1
-    #     c_stack_length = len(sequence.channels)
-
-    #     event_index_t = event.index["t"]
-    #     event_index_p = event.index["p"]
-    #     event_index_z = event.index["z"]
-    #     event_index_c = event.index["c"]
-        
-    #     file_name = 'mda'
-
-    #     layer_name = f'{file_name}_[{sequence.axis_order}]_p{event_index_p}_t{len(sequence.time_plan)}_z{len(sequence.z_plan)}_c{len(sequence.channels)}'
-
-    #     try:
-    #         layer = self.viewer.layers[layer_name]
-
-    #         if sequence.axis_order == 'tpzc' or sequence.axis_order == 'ptzc':
-    #             #channels
-    #             if event_index_c > 0 and event_index_z == 0 and event_index_t == 0:
-    #                 empty_im = np.empty(((1,)*3  + image.shape), dtype=np.uint16) 
-    #                 layer.data = np.concatenate((layer.data,empty_im), axis=2)
-                
-    #             #zpositions
-    #             if event_index_z > 0 and event_index_c == 0 and event_index_t == 0:
-    #                 empty_im = np.empty(((1,)*2 + (c_stack_length,) + image.shape), dtype=np.uint16)
-    #                 layer.data = np.concatenate((layer.data,empty_im), axis=1)
-
-    #             #timepoints
-    #             if event_index_t > 0 and event_index_z == 0 and event_index_c == 0:
-    #                 empty_im = np.empty(((1,z_stack_length,c_stack_length,) + image.shape), dtype=np.uint16)
-    #                 layer.data = np.concatenate((layer.data,empty_im), axis=0)
-            
-    #         if sequence.axis_order == 'tpcz' or sequence.axis_order == 'ptcz':
-    #             #zpositions
-    #             if event_index_z > 0 and event_index_c == 0 and event_index_t == 0:
-    #                 empty_im = np.empty(((1,)*3  + image.shape), dtype=np.uint16) 
-    #                 layer.data = np.concatenate((layer.data,empty_im), axis=1)
-                
-    #             #channels
-    #             if event_index_c > 0 and event_index_z == 0 and event_index_t == 0:
-    #                 empty_im = np.empty(((1,z_stack_length,1) + image.shape), dtype=np.uint16)
-    #                 layer.data = np.concatenate((layer.data,empty_im), axis=2)
-            
-    #             #timepoints
-    #             if event_index_t > 0 and event_index_z == 0 and event_index_c == 0:
-    #                 empty_im = np.empty(((1,z_stack_length,c_stack_length,) + image.shape), dtype=np.uint16)
-    #                 layer.data = np.concatenate((layer.data,empty_im), axis=0)
-
-    #         layer.data[event_index_t,event_index_z,event_index_c, ...] = image
-         
-    #         #set which dimension to display in napari viewer -> viewer.dims.set_point(axis, index)
-    #         self.viewer.dims.set_point(2, event_index_c)
-    #         self.viewer.dims.set_point(1, event_index_z)      
-    #         self.viewer.dims.set_point(0, event_index_t)
-
-    #     except KeyError:
-
-    #         layer = self.viewer.add_image(image[(np.newaxis,)*3], name=layer_name)
-            
-    #         self.viewer.dims.axis_labels = 'tpzcyx'
-=======
     def _on_mda_frame(self, image: np.ndarray, event: useq.MDAEvent):
 
         seq = event.sequence
@@ -368,7 +187,6 @@
             layer.metadata["uid"] = seq.uid
 
             layer = self.viewer.layers[layer_name]
->>>>>>> 901c304f
 
     def browse_cfg(self):
         self._mmc.unloadAllDevices()  # unload all devicies
