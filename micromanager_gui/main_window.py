--- conflicted
+++ resolved
@@ -224,20 +224,10 @@
             _start_thread=True,
         )
 
-<<<<<<< HEAD
     def _start_live(self):
         self.streaming_timer = QTimer()
         self.streaming_timer.timeout.connect(self.update_viewer)
         self.streaming_timer.start(self._mmc.getExposure())
-=======
-    def start_live(self):
-        exposure = self._mmc.getExposure()
-        self._mmc.startContinuousSequenceAcquisition(0)
-        self.streaming_timer = QTimer()
-        self.streaming_timer.timeout.connect(self.update_viewer)
-        self.streaming_timer.start(int(exposure))
-        self.tab_wdg.live_Button.setText("Stop")
->>>>>>> 318724a0
 
     def _stop_live(self):
         if self.streaming_timer:
