from __future__ import annotations

import atexit
import contextlib
import tempfile
from collections import defaultdict
from typing import TYPE_CHECKING, List, Tuple

import napari
import numpy as np
import zarr
from napari.experimental import link_layers
from pymmcore_plus import CMMCorePlus
from pymmcore_plus._util import find_micromanager
from pymmcore_widgets import PixelSizeWidget, PropertyBrowser
from qtpy import QtWidgets as QtW
from qtpy.QtCore import QTimer
from qtpy.QtGui import QColor
from superqt.utils import create_worker, ensure_main_thread
from useq import MDASequence

<<<<<<< HEAD
from . import _mda_meta

# from ._camera_roi import _CameraROI
=======
from . import _mda
>>>>>>> bbda0169
from ._gui_objects._mm_widget import MicroManagerWidget
from ._mda_meta import SequenceMeta
from ._saving import save_sequence
from ._util import event_indices

if TYPE_CHECKING:
    from typing import Dict

    import napari.layers
    import napari.viewer
    import useq
    from pymmcore_plus.core.events import QCoreSignaler
    from pymmcore_plus.mda import PMDAEngine


class MainWindow(MicroManagerWidget):
    """The main napari-micromanager widget that gets added to napari."""

    def __init__(self, viewer: napari.viewer.Viewer, remote=False):
        super().__init__()

        # create connection to mmcore server or process-local variant
        self._mmc = CMMCorePlus.instance()

        self.viewer = viewer

        adapter_path = find_micromanager()
        if not adapter_path:
            raise RuntimeError(
                "Could not find micromanager adapters. Please run "
                "`python -m pymmcore_plus.install` or install manually and set "
                "MICROMANAGER_PATH."
            )

        # add mda and explorer tabs to mm_tab widget
        sizepolicy = QtW.QSizePolicy(
            QtW.QSizePolicy.Expanding, QtW.QSizePolicy.Expanding
        )
        self.tab_wdg.setSizePolicy(sizepolicy)

        self.streaming_timer: QTimer | None = None

        self._mda_meta: SequenceMeta = None  # type: ignore

        # disable gui
        self._set_enabled(False)

        # connect mmcore signals
        sig: QCoreSignaler = self._mmc.events

        # note: don't use lambdas with closures on `self`, since the connection
        # to core may outlive the lifetime of this particular widget.
        sig.systemConfigurationLoaded.connect(self._on_system_cfg_loaded)
        sig.exposureChanged.connect(self._update_live_exp)

        sig.imageSnapped.connect(self.update_viewer)
        sig.imageSnapped.connect(self._stop_live)

        # mda events
        self._mmc.mda.events.frameReady.connect(self._on_mda_frame)
        self._mmc.mda.events.sequenceStarted.connect(self._on_mda_started)
        self._mmc.mda.events.sequenceFinished.connect(self._on_mda_finished)
        self._mmc.events.mdaEngineRegistered.connect(self._update_mda_engine)

        self._mmc.events.startContinuousSequenceAcquisition.connect(self._start_live)
        self._mmc.events.stopSequenceAcquisition.connect(self._stop_live)

        # mapping of str `str(sequence.uid) + channel` -> zarr.Array for each layer
        # being added during an MDA
        self._mda_temp_arrays: Dict[str, zarr.Array] = {}
        # mapping of str `str(sequence.uid) + channel` -> temporary directory where
        # the zarr.Array is stored
        self._mda_temp_files: Dict[str, tempfile.TemporaryDirectory] = {}

        # TODO: consider using weakref here like in pymmc+
        # didn't implement here because this object shouldn't be del'd until
        # napari is closed so probably not a big issue
        # and more importantly because I couldn't get it working with pytest
        # because tempfile seems to register an atexit before we do.
        @atexit.register
        def cleanup():
            """Clean up temporary files we opened."""
            for v in self._mda_temp_files.values():
                with contextlib.suppress(NotADirectoryError):
                    v.cleanup()

<<<<<<< HEAD
        # self.cam_roi = _CameraROI(
        #     self.viewer,
        #     self._mmc,
        #     self.cam_wdg.cam_roi_combo,
        #     self.cam_wdg.crop_btn,
        # )

=======
>>>>>>> bbda0169
        self.viewer.layers.events.connect(self._update_max_min)
        self.viewer.layers.selection.events.active.connect(self._update_max_min)
        self.viewer.dims.events.current_step.connect(self._update_max_min)
        self.viewer.mouse_drag_callbacks.append(self._get_event_explorer)

<<<<<<< HEAD
        self.mda.metadataInfo.connect(self._on_meta_info)
        self.explorer.metadataInfo.connect(self._on_meta_info)
=======
        self.viewer.mouse_drag_callbacks.append(self._update_cam_roi_layer)
        self.cam_wdg.roiInfo.connect(self._on_roi_info)
        self.cam_wdg.crop_btn.clicked.connect(self._on_crop_btn)
>>>>>>> bbda0169

        self._add_menu()

    def _on_meta_info(self, meta: SequenceMeta, sequence: MDASequence) -> None:
        self._mda_meta = _mda_meta.SEQUENCE_META.get(sequence, meta)

    def _add_menu(self):
        w = getattr(self.viewer, "__wrapped__", self.viewer).window  # don't do this.
        self._menu = QtW.QMenu("&Micro-Manager", w._qt_window)

        action = self._menu.addAction("Device Property Browser...")
        action.triggered.connect(self._show_prop_browser)

        action_1 = self._menu.addAction("Set Pixel Size...")
        action_1.triggered.connect(self._show_pixel_size_table)

        bar = w._qt_window.menuBar()
        bar.insertMenu(list(bar.actions())[-1], self._menu)

    def _show_prop_browser(self):
        if not hasattr(self, "_prop_browser"):
            self._prop_browser = PropertyBrowser(self._mmc, self)
        self._prop_browser.show()
        self._prop_browser.raise_()

    def _show_pixel_size_table(self):
        if not hasattr(self, "_px_size_wdg"):
            self._px_size_wdg = PixelSizeWidget(parent=self)
        self._px_size_wdg.show()

    def _on_system_cfg_loaded(self):
        if len(self._mmc.getLoadedDevices()) > 1:
            self._set_enabled(True)

    def _set_enabled(self, enabled):
        if self._mmc.getCameraDevice():
            # self._camera_group_wdg(enabled)
            self.tab_wdg.snap_live_tab.setEnabled(enabled)
            self.tab_wdg.snap_live_tab.setEnabled(enabled)
        else:
            # self._camera_group_wdg(False)
            self.tab_wdg.snap_live_tab.setEnabled(False)
            self.tab_wdg.snap_live_tab.setEnabled(False)

        # self.illum_btn.setEnabled(enabled)
        # self.ill.setEnabled(enabled)

        self.mda._set_enabled(enabled)
        if self._mmc.getXYStageDevice():
            self.explorer._set_enabled(enabled)
        else:
            self.explorer._set_enabled(False)

    # def _camera_group_wdg(self, enabled):
    #     self.cam_wdg.setEnabled(enabled)

    @ensure_main_thread
    def update_viewer(self, data=None):
        """Update viewer with the latest image from the camera."""
        if data is None:
            try:
                data = self._mmc.getLastImage()
            except (RuntimeError, IndexError):
                # circular buffer empty
                return
        try:
            preview_layer = self.viewer.layers["preview"]
            preview_layer.data = data
        except KeyError:
            preview_layer = self.viewer.add_image(data, name="preview")

        self._update_max_min()

        if self.streaming_timer is None:
            self.viewer.reset_view()

    def _update_max_min(self, event=None):

        if self.tab_wdg.tabWidget.currentIndex() != 0:
            return

        min_max_txt = ""

        for layer in self.viewer.layers.selection:

            if isinstance(layer, napari.layers.Image) and layer.visible:

                col = layer.colormap.name

                if col not in QColor.colorNames():
                    col = "gray"

                # min and max of current slice
                min_max_show = tuple(layer._calc_data_range(mode="slice"))
                min_max_txt += f'<font color="{col}">{min_max_show}</font>'

        self.tab_wdg.max_min_val_label.setText(min_max_txt)

    def _snap(self):
        # update in a thread so we don't freeze UI
        create_worker(self._mmc.snap, _start_thread=True)

    def _start_live(self):
        self.streaming_timer = QTimer()
        self.streaming_timer.timeout.connect(self.update_viewer)
        self.streaming_timer.start(int(self._mmc.getExposure()))

    def _stop_live(self):
        if self.streaming_timer:
            self.streaming_timer.stop()
            self.streaming_timer = None

    def _update_mda_engine(self, newEngine: PMDAEngine, oldEngine: PMDAEngine):
        oldEngine.events.frameReady.connect(self._on_mda_frame)
        oldEngine.events.sequenceStarted.disconnect(self._on_mda_started)
        oldEngine.events.sequenceFinished.disconnect(self._on_mda_finished)

        newEngine.events.frameReady.connect(self._on_mda_frame)
        newEngine.events.sequenceStarted.connect(self._on_mda_started)
        newEngine.events.sequenceFinished.connect(self._on_mda_finished)

    @ensure_main_thread
    def _on_mda_started(self, sequence: useq.MDASequence):
        """Create temp folder and block gui when mda starts."""
        self._set_enabled(False)

        # # temporary solution untill will merge new explorer widget
        # if not self._mda_meta:
        #     self._mda_meta = _mda_meta.SEQUENCE_META.get(
        #         sequence, _mda_meta.SequenceMeta()
        #     )

        if self._mda_meta.mode == "explorer":
            # shortcircuit - nothing to do
            return
        elif self._mda_meta.mode == "":
            # originated from user script - assume it's an mda
            self._mda_meta.mode = "mda"

        # work out what the shapes of the layers will be
        # this depends on whether the user selected Split Channels or not
        shape, channels, labels = self._interpret_split_channels(sequence)

        # acutally create the viewer layers backed by zarr stores
        self._add_mda_channel_layers(tuple(shape), channels, sequence)

        # set axis_labels after adding the images to ensure that the dims exist
        self.viewer.dims.axis_labels = labels

    def _interpret_split_channels(
        self, sequence: MDASequence
    ) -> Tuple[List[int], List[str], List[str]]:
        """Determine the shape of layers and the dimension labels.

        ...based on whether we are splitting on channels
        """
        img_shape = self._mmc.getImageHeight(), self._mmc.getImageWidth()
        # dimensions labels
        axis_order = event_indices(next(sequence.iter_events()))
        labels = []
        shape = []
        for i, a in enumerate(axis_order):
            dim = sequence.shape[i]
            labels.append(a)
            shape.append(dim)
        labels.extend(["y", "x"])
        shape.extend(img_shape)
        if self._mda_meta.split_channels:
            channels = [f"_{c.config}" for c in sequence.channels]
            with contextlib.suppress(ValueError):
                c_idx = labels.index("c")
                labels.pop(c_idx)
                shape.pop(c_idx)
        else:
            channels = [""]

        return shape, channels, labels

    def _add_mda_channel_layers(
        self, shape: Tuple[int, ...], channels: List[str], sequence: MDASequence
    ):
        """Create Zarr stores to back MDA and display as new viewer layer(s).

        If splitting on Channels then channels will look like ["BF", "GFP",...]
        and if we do not split on channels it will look like [""] and only one
        layer/zarr store will be created.
        """
        dtype = f"uint{self._mmc.getImageBitDepth()}"

        # create a zarr store for each channel (or all channels when not splitting)
        # to store the images to display so we don't overflow memory.
        for i, channel in enumerate(channels):
            id_ = str(sequence.uid) + channel
            tmp = tempfile.TemporaryDirectory()

            # keep track of temp files so we can clean them up when we quit
            # we can't have them auto clean up because then the zarr wouldn't last
            # till the end
            # TODO: when the layer is deleted we should release the zarr store.
            self._mda_temp_files[id_] = tmp
            self._mda_temp_arrays[id_] = z = zarr.open(
                str(tmp.name), shape=shape, dtype=dtype
            )
            fname = self._mda_meta.file_name if self._mda_meta.should_save else "Exp"
            layer = self.viewer.add_image(z, name=f"{fname}_{id_}", blending="additive")

            # add metadata to layer
            # storing event.index in addition to channel.config because it's
            # possible to have two of the same channel in one sequence.
            layer.metadata["useq_sequence"] = sequence
            layer.metadata["uid"] = sequence.uid
            layer.metadata["ch_id"] = f"{channel}_idx{i}"

    @ensure_main_thread
    def _on_mda_frame(self, image: np.ndarray, event: useq.MDAEvent):
        meta = self._mda_meta
        if meta.mode == "mda":
            axis_order = list(event_indices(event))

            # Remove 'c' from idxs if we are splitting channels
            # also prepare the channel suffix that we use for keeping track of arrays
            channel = ""
            if meta.split_channels:
                channel = f"_{event.channel.config}"
                # split channels checked but no channels added
                with contextlib.suppress(ValueError):
                    axis_order.remove("c")

            # get the actual index of this image into the array and
            # add it to the zarr store
            im_idx = tuple(event.index[k] for k in axis_order)
            self._mda_temp_arrays[str(event.sequence.uid) + channel][im_idx] = image

            # move the viewer step to the most recently added image
            for a, v in enumerate(im_idx):
                self.viewer.dims.set_point(a, v)

        elif meta.mode == "explorer":

            seq = event.sequence

            # meta = _mda_meta.SEQUENCE_META.get(seq) or _mda_meta.SequenceMeta()
            meta = self._mda_meta

            if meta.mode != "explorer":
                return

            x = event.x_pos / self.explorer.pixel_size
            y = event.y_pos / self.explorer.pixel_size * (-1)

            pos_idx = event.index["p"]
            file_name = meta.file_name if meta.should_save else "Exp"
            ch_name = event.channel.config
            ch_id = event.index["c"]
            layer_name = f"Pos{pos_idx:03d}_{file_name}_{ch_name}_idx{ch_id}"

            _metadata = dict(
                useq_sequence=seq,
                uid=seq.uid,
                scan_coord=(y, x),
                scan_position=f"Pos{pos_idx:03d}",
                ch_name=ch_name,
                ch_id=ch_id,
            )
            self.viewer.add_image(
                image,
                name=layer_name,
                blending="additive",
                translate=(y, x),
                metadata=_metadata,
            )

            zoom_out_factor = (
                self.explorer.scan_size_r
                if self.explorer.scan_size_r >= self.explorer.scan_size_c
                else self.explorer.scan_size_c
            )
            self.viewer.camera.zoom = 1 / zoom_out_factor
            self.viewer.reset_view()

    def _on_mda_finished(self, sequence: useq.MDASequence) -> None:
        """Save layer and add increment to save name."""
        meta = self._mda_meta
        if meta.mode == "explorer":
            layergroups = defaultdict(set)
            seq_uid = sequence.uid
            for lay in self.viewer.layers:
                if lay.metadata.get("uid") == seq_uid:
                    key = f"{lay.metadata['ch_name']}_idx{lay.metadata['ch_id']}"
                    layergroups[key].add(lay)
            for group in layergroups.values():
                link_layers(group)
        meta = _mda_meta.SEQUENCE_META.pop(sequence, self._mda_meta)
        save_sequence(sequence, self.viewer.layers, meta)
        # reactivate gui when mda finishes.
        self._set_enabled(True)

    def _get_event_explorer(self, viewer, event):
        if not self.explorer.isVisible():
            return
        if self._mmc.getPixelSizeUm() > 0:
            width = self._mmc.getROI(self._mmc.getCameraDevice())[2]
            height = self._mmc.getROI(self._mmc.getCameraDevice())[3]

            x = viewer.cursor.position[-1] * self._mmc.getPixelSizeUm()
            y = viewer.cursor.position[-2] * self._mmc.getPixelSizeUm() * (-1)

            # to match position coordinates with center of the image
            x = f"{x - ((width / 2) * self._mmc.getPixelSizeUm()):.1f}"
            y = f"{y - ((height / 2) * self._mmc.getPixelSizeUm() * (-1)):.1f}"

        else:
            x, y = "None", "None"

        self.explorer.x_lineEdit.setText(x)
        self.explorer.y_lineEdit.setText(y)

    def _update_live_exp(self, camera: str, exposure: float):
        if self.streaming_timer:
            self.streaming_timer.setInterval(int(exposure))
            self._mmc.stopSequenceAcquisition()
            self._mmc.startContinuousSequenceAcquisition(exposure)

    def _get_roi_layer(self) -> napari.layers.shapes.shapes.Shapes:
        for layer in self.viewer.layers:
            if layer.metadata.get("layer_id"):
                return layer

    def _on_roi_info(
        self, start_x: int, start_y: int, width: int, height: int, mode: str = ""
    ) -> None:

        layers = {layer.name for layer in self.viewer.layers}
        if "preview" not in layers:
            self._mmc.snap()

        if mode == "Full":
            self._on_crop_btn()
            return

        try:
            cam_roi_layer = self._get_roi_layer()
            cam_roi_layer.data = self._set_cam_roi_shape(
                start_x, start_y, width, height
            )
        except AttributeError:
            cam_roi_layer = self.viewer.add_shapes(name="set_cam_ROI")
            cam_roi_layer.metadata["layer_id"] = "set_cam_ROI"
            cam_roi_layer.data = self._set_cam_roi_shape(
                start_x, start_y, width, height
            )

        cam_roi_layer.mode = "select"
        self.viewer.reset_view()

    def _set_cam_roi_shape(
        self, start_x: int, start_y: int, width: int, height: int
    ) -> List[list]:
        return [
            [start_y, start_x],
            [start_y, width + start_x],
            [height + start_y, width + start_x],
            [height + start_y, start_x],
        ]

    def _on_crop_btn(self):
        with contextlib.suppress(Exception):
            cam_roi_layer = self._get_roi_layer()
            self.viewer.layers.remove(cam_roi_layer)
        self.viewer.reset_view()

    def _update_cam_roi_layer(self, layer, event) -> None:  # type: ignore

        active_layer = self.viewer.layers.selection.active
        if not isinstance(active_layer, napari.layers.shapes.shapes.Shapes):
            return

        if active_layer.metadata.get("layer_id") != "set_cam_ROI":
            return

        # on mouse pressed
        dragged = False
        yield
        # on mouse move
        while event.type == "mouse_move":
            dragged = True
            yield
        # on mouse release
        if dragged:
            if not active_layer.data:
                return
            data = active_layer.data[-1]

            x_max = self.cam_wdg.chip_size_x
            y_max = self.cam_wdg.chip_size_y

            x = round(data[0][1])
            y = round(data[0][0])
            width = round(data[1][1] - x)
            height = round(data[2][0] - y)

            # change shape if out of cam area
            if x + width >= x_max:
                x = x - ((x + width) - x_max)
            if y + height >= y_max:
                y = y - ((y + height) - y_max)

            cam = self._mmc.getCameraDevice()
            self._mmc.events.roiSet.emit(cam, x, y, width, height)<|MERGE_RESOLUTION|>--- conflicted
+++ resolved
@@ -19,13 +19,9 @@
 from superqt.utils import create_worker, ensure_main_thread
 from useq import MDASequence
 
-<<<<<<< HEAD
 from . import _mda_meta
 
 # from ._camera_roi import _CameraROI
-=======
-from . import _mda
->>>>>>> bbda0169
 from ._gui_objects._mm_widget import MicroManagerWidget
 from ._mda_meta import SequenceMeta
 from ._saving import save_sequence
@@ -112,29 +108,16 @@
                 with contextlib.suppress(NotADirectoryError):
                     v.cleanup()
 
-<<<<<<< HEAD
-        # self.cam_roi = _CameraROI(
-        #     self.viewer,
-        #     self._mmc,
-        #     self.cam_wdg.cam_roi_combo,
-        #     self.cam_wdg.crop_btn,
-        # )
-
-=======
->>>>>>> bbda0169
         self.viewer.layers.events.connect(self._update_max_min)
         self.viewer.layers.selection.events.active.connect(self._update_max_min)
         self.viewer.dims.events.current_step.connect(self._update_max_min)
         self.viewer.mouse_drag_callbacks.append(self._get_event_explorer)
 
-<<<<<<< HEAD
         self.mda.metadataInfo.connect(self._on_meta_info)
         self.explorer.metadataInfo.connect(self._on_meta_info)
-=======
         self.viewer.mouse_drag_callbacks.append(self._update_cam_roi_layer)
         self.cam_wdg.roiInfo.connect(self._on_roi_info)
         self.cam_wdg.crop_btn.clicked.connect(self._on_crop_btn)
->>>>>>> bbda0169
 
         self._add_menu()
 
