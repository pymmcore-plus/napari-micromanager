--- conflicted
+++ resolved
@@ -7,11 +7,7 @@
 import napari
 import numpy as np
 from loguru import logger
-<<<<<<< HEAD
 from pymmcore_plus import CMMCorePlus, DeviceType, RemoteMMCore
-=======
-from pymmcore_plus import CMMCorePlus, RemoteMMCore
->>>>>>> 208b16af
 from qtpy import QtWidgets as QtW
 from qtpy import uic
 from qtpy.QtCore import QSize, QTimer
@@ -19,16 +15,13 @@
 
 from ._illumination import IlluminationDialog
 from ._saving import save_sequence
-<<<<<<< HEAD
-from ._util import AutofocusDevice, blockSignals, event_indices, extend_array_for_index
-=======
 from ._util import (
+    AutofocusDevice,
     SelectDeviceFromCombobox,
     blockSignals,
     event_indices,
     extend_array_for_index,
 )
->>>>>>> 208b16af
 from .explore_sample import ExploreSample
 from .multid_widget import MultiDWidget, SequenceMeta
 from .prop_browser import PropBrowser
@@ -202,18 +195,12 @@
         self.viewer.layers.selection.events.active.connect(self.update_max_min)
         self.viewer.dims.events.current_step.connect(self.update_max_min)
 
-<<<<<<< HEAD
-        @sig.propertyChanged.connect
-        def prop_changed(device, prop, value):
-            logger.debug(f"{device}.{prop} -> {value}")
-=======
         @sig.pixelSizeChanged.connect
         def _on_px_size_changed(value):
             logger.debug(
                 f"\ncurrent pixel config: "
                 f"{self._mmc.getCurrentPixelSizeConfig()} \npixel size: {value}"
             )
->>>>>>> 208b16af
 
     def illumination(self):
         if not hasattr(self, "_illumination"):
@@ -329,14 +316,11 @@
             for box in boxes:
                 box.clear()
 
-<<<<<<< HEAD
         self.mda.clear_channel()
         self.mda.clear_positions()
         self.explorer.clear_channel()
-=======
         self.objectives_device = None
         self.objectives_cfg = None
->>>>>>> 208b16af
 
         file_dir = QtW.QFileDialog.getOpenFileName(self, "", "⁩", "cfg(*.cfg)")
         self.cfg_LineEdit.setText(str(file_dir[0]))
@@ -379,15 +363,6 @@
                 )
 
     def _refresh_objective_options(self):
-<<<<<<< HEAD
-        if OBJECTIVE in self._mmc.getLoadedDevices():
-            with blockSignals(self.objective_comboBox):
-                self.objective_comboBox.clear()
-                self.objective_comboBox.addItems(self._mmc.getStateLabels(OBJECTIVE))
-                self.objective_comboBox.setCurrentText(
-                    self._mmc.getStateLabel(OBJECTIVE)
-                )
-=======
 
         obj_dev_list = self._mmc.guessObjectiveDevices()
         # e.g. ['TiNosePiece']
@@ -474,7 +449,6 @@
             self._mmc.setPixelSizeUm(px_cgf_name, image_pixel_size)
             self._mmc.setPixelSizeConfig(px_cgf_name)
         # if it does't match, px size is set to 0.0
->>>>>>> 208b16af
 
     def _refresh_channel_list(self, channel_group: str = None):
 
@@ -676,28 +650,6 @@
         currentZ = self._mmc.getZPosition()
         self._mmc.setPosition(zdev, 0)
         self._mmc.waitForDevice(zdev)
-<<<<<<< HEAD
-        self._mmc.setProperty(OBJECTIVE, "Label", self.objective_comboBox.currentText())
-        self._mmc.waitForDevice(OBJECTIVE)
-        self._mmc.setPosition(zdev, currentZ)
-        self._mmc.waitForDevice(zdev)
-
-        # define and set pixel size Config
-        self._mmc.deletePixelSizeConfig(self._mmc.getCurrentPixelSizeConfig())
-        curr_obj_name = self._mmc.getProperty(OBJECTIVE, "Label")
-        self._mmc.definePixelSizeConfig(curr_obj_name)
-        self._mmc.setPixelSizeConfig(curr_obj_name)
-
-        # get magnification info from the objective name
-        # and set image pixel sixe (x,y) for the current pixel size Config
-        match = re.search(r"(\d{1,3})[xX]", curr_obj_name)
-        if match:
-            mag = int(match.groups()[0])
-            self.image_pixel_size = self.px_size_doubleSpinBox.value() / mag
-            self._mmc.setPixelSizeUm(
-                self._mmc.getCurrentPixelSizeConfig(), self.image_pixel_size
-            )
-=======
 
         try:
             self._mmc.setConfig(
@@ -713,7 +665,6 @@
         self._mmc.waitForDevice(zdev)
 
         self._update_pixel_size()
->>>>>>> 208b16af
 
     def update_viewer(self, data=None):
         # TODO: - fix the fact that when you change the objective
