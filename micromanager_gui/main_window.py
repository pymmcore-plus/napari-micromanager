from __future__ import annotations

import tempfile
import warnings
from datetime import datetime
from pathlib import Path
from typing import TYPE_CHECKING

import napari
import numpy as np
import tifffile
from pymmcore_plus import RemoteMMCore
from pymmcore_plus.qcallbacks import QCoreCallback
from qtpy import QtWidgets as QtW
from qtpy import uic
from qtpy.QtCore import QSize, QTimer
from qtpy.QtGui import QIcon

from ._util import check_filename, extend_array_for_index, get_filename
from .explore_sample import ExploreSample
from .multid_widget import MultiDWidget

if TYPE_CHECKING:
    import useq

ICONS = Path(__file__).parent / "icons"
CAM_ICON = QIcon(str(ICONS / "vcam.svg"))
CAM_STOP_ICON = QIcon(str(ICONS / "cam_stop.svg"))

SEQUENCE_META = {}


class _MainUI:
    UI_FILE = str(Path(__file__).parent / "_ui" / "micromanager_gui.ui")

    # The UI_FILE above contains these objects:
    cfg_LineEdit: QtW.QLineEdit
    browse_cfg_Button: QtW.QPushButton
    load_cfg_Button: QtW.QPushButton
    objective_groupBox: QtW.QGroupBox
    objective_comboBox: QtW.QComboBox
    camera_groupBox: QtW.QGroupBox
    bin_comboBox: QtW.QComboBox
    bit_comboBox: QtW.QComboBox
    position_groupBox: QtW.QGroupBox
    x_lineEdit: QtW.QLineEdit
    y_lineEdit: QtW.QLineEdit
    z_lineEdit: QtW.QLineEdit
    stage_groupBox: QtW.QGroupBox
    XY_groupBox: QtW.QGroupBox
    Z_groupBox: QtW.QGroupBox
    left_Button: QtW.QPushButton
    right_Button: QtW.QPushButton
    y_up_Button: QtW.QPushButton
    y_down_Button: QtW.QPushButton
    up_Button: QtW.QPushButton
    down_Button: QtW.QPushButton
    xy_step_size_SpinBox: QtW.QSpinBox
    z_step_size_doubleSpinBox: QtW.QDoubleSpinBox
    tabWidget: QtW.QTabWidget
    snap_live_tab: QtW.QWidget
    multid_tab: QtW.QWidget
    snap_channel_groupBox: QtW.QGroupBox
    snap_channel_comboBox: QtW.QComboBox
    exp_spinBox: QtW.QSpinBox
    snap_Button: QtW.QPushButton
    live_Button: QtW.QPushButton
    max_val_lineEdit: QtW.QLineEdit
    min_val_lineEdit: QtW.QLineEdit
    move_to: QtW.QGroupBox
    move_to_main_Button: QtW.QPushButton
    x_lineEdit_main: QtW.QLineEdit
    y_lineEdit_main: QtW.QLineEdit

    def setup_ui(self):
        uic.loadUi(self.UI_FILE, self)  # load QtDesigner .ui file

        # set some defaults
        self.cfg_LineEdit.setText("demo")

        # button icons
        for attr, icon in [
            ("left_Button", "left_arrow_1_green.svg"),
            ("right_Button", "right_arrow_1_green.svg"),
            ("y_up_Button", "up_arrow_1_green.svg"),
            ("y_down_Button", "down_arrow_1_green.svg"),
            ("up_Button", "up_arrow_1_green.svg"),
            ("down_Button", "down_arrow_1_green.svg"),
            ("snap_Button", "cam.svg"),
            ("live_Button", "vcam.svg"),
        ]:
            btn = getattr(self, attr)
            btn.setIcon(QIcon(str(ICONS / icon)))
            btn.setIconSize(QSize(30, 30))


class MainWindow(QtW.QWidget, _MainUI):
    def __init__(self, viewer: napari.viewer.Viewer):
        super().__init__()
        self.setup_ui()

        self.viewer = viewer
        self.streaming_timer = None

        # create connection to mmcore server
        self._mmc = RemoteMMCore(verbose=True)
        sig = QCoreCallback()
        self._mmc.register_callback(sig)

        # tab widgets
        self.mda = MultiDWidget(self._mmc)
        self.explorer = ExploreSample(self._mmc)
        self.tabWidget.addTab(self.mda, "Multi-D Acquisition")
        self.tabWidget.addTab(self.explorer, "Sample Explorer")

        self.x_lineEdit_main.setText(str(None))
        self.y_lineEdit_main.setText(str(None))
        self.explorer.x_lineEdit.setText(str(None))
        self.explorer.y_lineEdit.setText(str(None))

        # connect mmcore signals
        # mda
        sig.MDAStarted.connect(self.mda._on_mda_started)
        sig.MDAFinished.connect(self.mda._on_mda_finished)
        # mainwindow
        sig.MDAStarted.connect(self._on_mda_started)
        sig.MDAFinished.connect(self._on_mda_finished)

        sig.MDAPauseToggled.connect(
            lambda p: self.mda.pause_Button.setText("GO" if p else "PAUSE")
        )
        sig.systemConfigurationLoaded.connect(self._on_system_configuration_loaded)
        sig.XYStagePositionChanged.connect(self._on_xy_stage_position_changed)
        sig.stagePositionChanged.connect(self._on_stage_position_changed)
        sig.MDAFrameReady.connect(self._on_mda_frame)

        # connect buttons
        self.load_cfg_Button.clicked.connect(self.load_cfg)
        self.browse_cfg_Button.clicked.connect(self.browse_cfg)
        self.left_Button.clicked.connect(self.stage_x_left)
        self.right_Button.clicked.connect(self.stage_x_right)
        self.y_up_Button.clicked.connect(self.stage_y_up)
        self.y_down_Button.clicked.connect(self.stage_y_down)
        self.up_Button.clicked.connect(self.stage_z_up)
        self.down_Button.clicked.connect(self.stage_z_down)
        self.up_Button.clicked.connect(self.snap)
        self.down_Button.clicked.connect(self.snap)

        self.snap_Button.clicked.connect(self.snap)
        self.live_Button.clicked.connect(self.toggle_live)

        self.move_to_main_Button.clicked.connect(self.move_to_position)
        self.x_lineEdit_main.setText(str(None))
        self.y_lineEdit_main.setText(str(None))
        self.explorer.x_lineEdit.setText(str(None))
        self.explorer.y_lineEdit.setText(str(None))

        # connect comboBox
        self.objective_comboBox.currentIndexChanged.connect(self.change_objective)
        self.bit_comboBox.currentIndexChanged.connect(self.bit_changed)
        self.bin_comboBox.currentIndexChanged.connect(self.bin_changed)

        @self.viewer.mouse_drag_callbacks.append
        def get_event(viewer, event):
            if self._mmc.getPixelSizeUm() > 0:
                width = self._mmc.getROI(self._mmc.getCameraDevice())[2]
                height = self._mmc.getROI(self._mmc.getCameraDevice())[3]

                x = viewer.cursor.position[-1] * self._mmc.getPixelSizeUm()
                y = viewer.cursor.position[-2] * self._mmc.getPixelSizeUm() * (-1)

                # to match position coordinates with center of the image
                x = x - ((width / 2) * self._mmc.getPixelSizeUm())
                y = y - ((height / 2) * self._mmc.getPixelSizeUm() * (-1))

            else:
                x = None
                y = None

            self.x_lineEdit_main.setText(str(x))
            self.y_lineEdit_main.setText(str(y))
            self.explorer.x_lineEdit.setText(str(x))
            self.explorer.y_lineEdit.setText(str(y))

    def enable_gui(self):
        self.objective_groupBox.setEnabled(True)
        self.camera_groupBox.setEnabled(True)
        self.XY_groupBox.setEnabled(True)
        self.Z_groupBox.setEnabled(True)
        self.snap_live_tab.setEnabled(True)
        self.snap_live_tab.setEnabled(True)

    def disable_gui(self):
        self.objective_groupBox.setEnabled(False)
        self.camera_groupBox.setEnabled(False)
        self.XY_groupBox.setEnabled(False)
        self.Z_groupBox.setEnabled(False)
        self.snap_live_tab.setEnabled(False)
        self.snap_live_tab.setEnabled(False)

    def move_to_position(self):

        move_to_x = self.x_lineEdit_main.text()
        move_to_y = self.y_lineEdit_main.text()

        if move_to_x == "None" and move_to_y == "None":
            warnings.warn("PIXEL SIZE NOT SET.")
        else:
            move_to_x = float(move_to_x)
            move_to_y = float(move_to_y)
            self._mmc.setXYPosition(float(move_to_x), float(move_to_y))

    def delete_layer(self, name):
        layer_set = {str(layer) for layer in self.viewer.layers}
        if name in layer_set:
            self.viewer.layers.remove(name)
        layer_set.clear()

    def _on_mda_started(self, sequence: useq.MDASequence):
        """"create temp folder and block gui when mda starts."""

        self.viewer.grid.enabled = False

        self.temp_folder = tempfile.TemporaryDirectory(None, str(sequence.uid))

        self.mda.disable_mda_groupbox()
        self.explorer.disable_explorer_groupbox()
        self.disable_gui()

    def _on_mda_frame(self, image: np.ndarray, event: useq.MDAEvent):
        # sourcery skip: merge-else-if-into-elif

        seq = event.sequence
        meta = SEQUENCE_META.get(seq, {})

        # get the index of the incoming image
        if meta.get("split_channels"):

            im_idx = tuple(
                event.index[k]
                for k in seq.axis_order
                if ((k in event.index) and (k != "c"))
            )
        else:
            im_idx = tuple(event.index[k] for k in seq.axis_order if k in event.index)

        try:
            # see if we already have a layer with this sequence
            if meta.get("split_channels"):

                layer = next(
                    x
                    for x in self.viewer.layers
                    if x.metadata.get("uid") == seq.uid
                    and (
                        x.metadata.get("ch_id")
                        == f'{event.channel.config}_idx{event.index["c"]}'
                    )
                )
            else:
                layer = next(
                    x for x in self.viewer.layers if x.metadata.get("uid") == seq.uid
                )

            # make sure array shape contains im_idx, or pad with zeros
            new_array = extend_array_for_index(layer.data, im_idx)

            # add the incoming index at the appropriate index
            new_array[im_idx] = image

            # set layer data
            layer.data = new_array

            for a, v in enumerate(im_idx):
                self.viewer.dims.set_point(a, v)

            # save each image in the temp folder
            if meta.get("split_channels"):
                image_name = f'{event.channel.config}_idx{event.index["c"]}.tif'
            else:
                image_name = f"{im_idx}.tif"

            if hasattr(self, "temp_folder"):
                savefile = Path(self.temp_folder.name) / image_name
                tifffile.tifffile.imsave(str(savefile), image, imagej=True)

        except StopIteration:

            _image = image[(np.newaxis,) * len(seq.shape)]

            if meta.get("save_group_mda") or meta.get("save_group_explorer"):
                file_name = meta.get("file_name")
            else:
                file_name = 'Exp'

            if meta.get("split_channels"):
                layer_name = f"{file_name}_[{event.channel.config}_idx{event.index['c']}]_{datetime.now().strftime('%H:%M:%S:%f')}"
                layer = self.viewer.add_image(_image, name=layer_name, opacity=0.5)
            else:
                layer_name = f"{file_name}_{datetime.now().strftime('%H:%M:%S:%f')}"
                layer = self.viewer.add_image(_image, name=layer_name)

            # if meta.get("save_group_mda") or meta.get("save_group_explorer"):

            #     file_name = meta.get("file_name")

            #     if meta.get("split_channels"):
            #         layer_name = f"{file_name}_[{event.channel.config}_idx{event.index['c']}]_{datetime.now().strftime('%H:%M:%S:%f')}"
            #     else:
            #         layer_name = f"{file_name}_{datetime.now().strftime('%H:%M:%S:%f')}"

            # else:
            #     if meta.get("split_channels"):
            #         layer_name = f"Experiment_[{event.channel.config}-idx{event.index['c']}]_{datetime.now().strftime('%H:%M:%S:%f')}"
            #     else:
            #         layer_name = f"Experiment_{datetime.now().strftime('%H:%M:%S:%f')}"

            # if meta.get("split_channels"):
            #     layer = self.viewer.add_image(_image, name=layer_name, opacity=0.5)
            # else:
            #     layer = self.viewer.add_image(_image, name=layer_name)

            labels = [i for i in seq.axis_order if i in event.index] + ["y", "x"]

            self.viewer.dims.axis_labels = labels

            # add metadata to layer
            layer.metadata["useq_sequence"] = seq
            layer.metadata["uid"] = seq.uid

            if meta.get("split_channels"):
                # storing event.index in addition to channel.config because it's
                # possible to have two of the same channel in one sequence.
                layer.metadata[
                    "ch_id"
                ] = f'{event.channel.config}_idx{event.index["c"]}'
                image_name = f'{event.channel.config}_idx{event.index["c"]}.tif'
            else:
                image_name = f"{im_idx}.tif"

            # save first image in the temp folder
            if hasattr(self, "temp_folder"):
                savefile = Path(self.temp_folder.name) / image_name
                tifffile.tifffile.imsave(str(savefile), image, imagej=True)

    def _on_mda_finished(self, sequence: useq.MDASequence):
        """Save layer and add increment to save name."""

        meta = SEQUENCE_META.get(sequence, {})

        if meta.get("mode") == "mda" and meta.get("save_group_mda"):

            save_path, fname = self._save_mda_acq(sequence, meta)

            # update filename in mda.fname_lineEdit for the next aquisition.
            fname = get_filename(fname, save_path)
            self.mda.fname_lineEdit.setText(fname)

        if meta.get("mode") == "explorer":

            if meta.get("save_group_explorer"):

                save_path, fname = self._save_explorer_scan(sequence, meta)

                # update filename in mda.fname_lineEdit for the next aquisition.
                fname = get_filename(fname, save_path)
                self.explorer.fname_explorer_lineEdit.setText(fname)

            # split stack and translate images depending on xy position (in pixel)
            self._split_and_translate(sequence)

        if hasattr(self, "temp_folder"):
            self.temp_folder.cleanup()

        # reactivate gui when mda finishes.
        self.mda.enable_mda_groupbox()
        self.explorer.enable_explorer_groupbox()
        self.enable_gui()
        SEQUENCE_META.pop(sequence)

    def _save_pos_separately(self, sequence, folder_name, fname):

        for p in range(len(sequence.stage_positions)):

            folder_path = Path(folder_name) / f"{fname}_Pos{p:03d}"

            folder_path.mkdir(parents=True, exist_ok=True)

            for i in self.viewer.layers:
                if "ch_id" in i.metadata and i.metadata.get("uid") == sequence.uid:

                    ch_id_info = i.metadata.get("ch_id")
                    fname_pos = f"{fname}_{ch_id_info}_[p{p:03}]"

                    pos_axis = sequence.axis_order.index("p") \
                        if len(sequence.time_plan) > 0 else 0

                    tifffile.imsave(
                        str(folder_path / f"{fname_pos}.tif"),
                        i.data.take(p, axis=pos_axis).astype("uint16"),
                        imagej=True,
                    )

    def _save_layer(self, sequence, folder_name, fname):
        # save each channel layer.
        for i in self.viewer.layers:
            if i.metadata.get("uid") != sequence.uid:
                continue

            path = folder_name / f'{fname}_{i.metadata.get("ch_id")}.tif'
            tifffile.imsave(str(path), i.data.astype("uint16"), imagej=True)

    def _save_mda_acq(self, sequence, meta):
        save_path = Path(meta.get("save_dir"))
        fname = check_filename(meta.get("file_name"), save_path)

        # if split_channels, then create a new layer for each channel
        if meta.get("split_channels"):
            folder_name = save_path / fname
            folder_name.mkdir(parents=True, exist_ok=True)

            # save each position/channels in a separate file.
            if meta.get("save_pos"):
                self._save_pos_separately(sequence, folder_name, fname)
            else:
                self._save_layer(sequence, folder_name, fname)

        else:  # not splitting channels
            try:
                active_layer = next(
                    lay
                    for lay in self.viewer.layers
                    if lay.metadata.get("uid") == sequence.uid
                )
            except StopIteration:
                raise IndexError("could not find layer corresponding to sequence")

            if not meta.get("save_pos"):
                # not saving each position in a separate file
                tifffile.imsave(
                    str(save_path / f"{fname}.tif"),
                    active_layer.data.astype("uint16"),
                    imagej=True,
                )
            else:  # save each position in a separate file
                folder_path = save_path / f"{fname}_Pos"
                folder_path.mkdir(parents=True, exist_ok=True)

                pos_axis = sequence.axis_order.index("p")

                for p in range(active_layer.data.shape[pos_axis]):
                    tifffile.imsave(
                        str(folder_path / f"{fname}_[p{p:03d}].tif"),
                        active_layer.data.take(p, axis=pos_axis).astype("uint16"),
                        imagej=True,
                    )

        return save_path, fname

    def _save_explorer_scan(self, sequence, meta):
        save_path = Path(meta.get("save_dir"))
        fname = check_filename(meta.get("file_name"), save_path)

        folder_name = Path(save_path) / fname
        folder_name.mkdir(parents=True, exist_ok=True)

        for i in self.viewer.layers:
            if "ch_id" in i.metadata and i.metadata.get("uid") == sequence.uid:

                tifffile.imsave(
                    str(folder_name / f"{fname}_{i.metadata.get('ch_id')}.tif"),
                    i.data.astype("uint16"),
                    imagej=True,
                )

        return save_path, fname

    def _split_and_translate(self, sequence):
        for explorer_layer in self.viewer.layers:
            if (
                "ch_id" in explorer_layer.metadata
                and explorer_layer.metadata.get("uid") == sequence.uid
            ):

<<<<<<< HEAD
                # fname = 'Exp'
=======
                fname = "exp"
>>>>>>> 417fe848
                z = 0

                for f in range(len(explorer_layer.data)):
                    x = sequence.stage_positions[f].x / self._mmc.getPixelSizeUm()
                    y = (
                        sequence.stage_positions[f].y
                        / self._mmc.getPixelSizeUm()
                        * (-1)
                    )

<<<<<<< HEAD
                    ch_id_info = explorer_layer.metadata.get('ch_id')
                    # framename = f"Pos{f:03d}_[{fname}_{ch_id_info}]"
                    framename = f"Pos{f:03d}_[{ch_id_info}]"
=======
                    ch_id_info = explorer_layer.metadata.get("ch_id")
                    framename = f"Pos{f:03d}_[{fname}_{ch_id_info}]"
>>>>>>> 417fe848

                    frame = self.viewer.add_image(
                        explorer_layer.data[f],
                        name=framename,
                        translate=(z, y, x),
                        opacity=0.5,
                    )

                    frame.metadata["frame"] = framename
                    frame.metadata["stage_position"] = sequence.stage_positions[f]
                    frame.metadata["uid_p"] = str(sequence.uid)

                explorer_layer.visible = False

        self.viewer.reset_view()

    def browse_cfg(self):
        self._mmc.unloadAllDevices()  # unload all devicies
        print(f"Loaded Devicies: {self._mmc.getLoadedDevices()}")

        # clear spinbox/combobox
        self.objective_comboBox.clear()
        self.bin_comboBox.clear()
        self.bit_comboBox.clear()
        self.snap_channel_comboBox.clear()

        file_dir = QtW.QFileDialog.getOpenFileName(self, "", "⁩", "cfg(*.cfg)")
        self.cfg_LineEdit.setText(str(file_dir[0]))
        self.max_val_lineEdit.setText("None")
        self.min_val_lineEdit.setText("None")
        self.load_cfg_Button.setEnabled(True)

    def load_cfg(self):
        self.load_cfg_Button.setEnabled(False)
        print("loading", self.cfg_LineEdit.text())
        self._mmc.loadSystemConfiguration(self.cfg_LineEdit.text())

    def _refresh_camera_options(self):
        cam_device = self._mmc.getCameraDevice()
        cam_props = self._mmc.getDevicePropertyNames(cam_device)
        if "Binning" in cam_props:
            self.bin_comboBox.clear()
            bin_opts = self._mmc.getAllowedPropertyValues(cam_device, "Binning")
            self.bin_comboBox.addItems(bin_opts)
            self.bin_comboBox.setCurrentText(
                self._mmc.getProperty(cam_device, "Binning")
            )

        if "PixelType" in cam_props:
            self.bit_comboBox.clear()
            px_t = self._mmc.getAllowedPropertyValues(cam_device, "PixelType")
            self.bit_comboBox.addItems(px_t)
            if "16" in px_t:
                self.bit_comboBox.setCurrentText("16bit")
                self._mmc.setProperty(cam_device, "PixelType", "16bit")

    def _refresh_objective_options(self):
        if "Objective" in self._mmc.getLoadedDevices():
            self.objective_comboBox.clear()
            self.objective_comboBox.addItems(self._mmc.getStateLabels("Objective"))

    def _refresh_channel_list(self):
        if "Channel" in self._mmc.getAvailableConfigGroups():
            self.snap_channel_comboBox.clear()
            self.mda.clear_channel()
            self.explorer.clear_channel()
            channel_list = list(self._mmc.getAvailableConfigs("Channel"))
            self.snap_channel_comboBox.addItems(channel_list)

    def _on_system_configuration_loaded(self):
        self._refresh_camera_options()
        self._refresh_objective_options()
        self._refresh_channel_list()
        if self._mmc.getXYStageDevice():
            x, y = self._mmc.getXPosition(), self._mmc.getYPosition()
            self._on_xy_stage_position_changed(self._mmc.getXYStageDevice(), x, y)

    def bit_changed(self):
        if self.bit_comboBox.count() > 0:
            bits = self.bit_comboBox.currentText()
            self._mmc.setProperty(self._mmc.getCameraDevice(), "PixelType", bits)

    def bin_changed(self):
        if self.bin_comboBox.count() > 0:
            bins = self.bin_comboBox.currentText()
            cd = self._mmc.getCameraDevice()
            self._mmc.setProperty(cd, "Binning", bins)

    def _on_xy_stage_position_changed(self, name, x, y):
        self.x_lineEdit.setText(f"{x:.1f}")
        self.y_lineEdit.setText(f"{y:.1f}")
        self.x_lineEdit_main.setText(str(x))
        self.y_lineEdit_main.setText(str(y))
        self.explorer.x_lineEdit.setText(str(x))
        self.explorer.y_lineEdit.setText(str(y))

    def _on_stage_position_changed(self, name, value):
        if "z" in name.lower():  # hack
            self.z_lineEdit.setText(f"{value:.1f}")

    def stage_x_left(self):
        self._mmc.setRelPosition(dx=-float(self.xy_step_size_SpinBox.value()))

    def stage_x_right(self):
        self._mmc.setRelPosition(dx=float(self.xy_step_size_SpinBox.value()))

    def stage_y_up(self):
        self._mmc.setRelPosition(dy=float(self.xy_step_size_SpinBox.value()))

    def stage_y_down(self):
        self._mmc.setRelPosition(dy=-float(self.xy_step_size_SpinBox.value()))

    def stage_z_up(self):
        self._mmc.setRelPosition(dz=float(self.z_step_size_doubleSpinBox.value()))

    def stage_z_down(self):
        self._mmc.setRelPosition(dz=-float(self.z_step_size_doubleSpinBox.value()))

    def change_objective(self):
        if self.objective_comboBox.count() <= 0:
            return

        zdev = self._mmc.getFocusDevice()

        currentZ = self._mmc.getZPosition()
        self._mmc.setPosition(zdev, 0)
        self._mmc.waitForDevice(zdev)
        self._mmc.setProperty(
            "Objective", "Label", self.objective_comboBox.currentText()
        )
        self._mmc.waitForDevice("Objective")
        self._mmc.setPosition(zdev, currentZ)
        self._mmc.waitForDevice(zdev)

        # define and set pixel size Config
        self._mmc.deletePixelSizeConfig(self._mmc.getCurrentPixelSizeConfig())
        curr_obj_name = self._mmc.getProperty("Objective", "Label")
        self._mmc.definePixelSizeConfig(curr_obj_name)
        self._mmc.setPixelSizeConfig(curr_obj_name)

        magnification = None
        # get magnification info from the objective
        for i in range(len(curr_obj_name)):
            character = curr_obj_name[i]
            if character in ["X", "x"]:
                if i <= 3:
                    magnification_string = curr_obj_name[:i]
                    magnification = int(magnification_string)
                    print(f"Current Magnification: {magnification}X")
                else:
                    warnings.warn(
                        "MAGNIFICATION NOT SET, STORE OBJECTIVES NAME "
                        "STARTING WITH e.g. 100X or 100x."
                    )

        # get and set image pixel sixe (x,y) for the current pixel size Config
        if magnification is not None:
            self.image_pixel_size = self.px_size_doubleSpinBox.value() / magnification
            self._mmc.setPixelSizeUm(
                self._mmc.getCurrentPixelSizeConfig(), self.image_pixel_size
            )
            print(f"Current Pixel Size in µm: {self._mmc.getPixelSizeUm()}")

    def update_viewer(self, data=None):
        # TODO: fix the fact that when you change the objective
        # the image translation is wrong
        if data is None:
            try:
                data = self._mmc.popNextImage()
            except (RuntimeError, IndexError):
                # circular buffer empty
                return
        try:
            preview_layer = self.viewer.layers["preview"]
            preview_layer.data = data
        except KeyError:
            preview_layer = self.viewer.add_image(data, name="preview")

        self.max_val_lineEdit.setText(str(np.max(preview_layer.data)))
        self.min_val_lineEdit.setText(str(np.min(preview_layer.data)))

        if self._mmc.getPixelSizeUm() > 0:
            x = self._mmc.getXPosition() / self._mmc.getPixelSizeUm()
            y = self._mmc.getYPosition() / self._mmc.getPixelSizeUm() * (-1)
            self.viewer.layers["preview"].translate = (y, x)

        else:
            self.x_lineEdit_main.setText(str(None))
            self.y_lineEdit_main.setText(str(None))
            self.explorer.x_lineEdit.setText(str(None))
            self.explorer.y_lineEdit.setText(str(None))

        if self.streaming_timer is None:
            self.viewer.reset_view()

    def snap(self):
        self.stop_live()
        self._mmc.setExposure(int(self.exp_spinBox.value()))

        ch_group = self._mmc.getChannelGroup() or "Channel"
        self._mmc.setConfig(ch_group, self.snap_channel_comboBox.currentText())

        self._mmc.snapImage()
        self.update_viewer(self._mmc.getImage())

    def start_live(self):
        self._mmc.startContinuousSequenceAcquisition(int(self.exp_spinBox.value()))
        self.streaming_timer = QTimer()
        self.streaming_timer.timeout.connect(self.update_viewer)
        self.streaming_timer.start(int(self.exp_spinBox.value()))
        self.live_Button.setText("Stop")

    def stop_live(self):
        self._mmc.stopSequenceAcquisition()
        if self.streaming_timer is not None:
            self.streaming_timer.stop()
            self.streaming_timer = None
        self.live_Button.setText("Live")
        self.live_Button.setIcon(CAM_ICON)

    def toggle_live(self, event=None):
        if self.streaming_timer is None:

            ch_group = self._mmc.getChannelGroup() or "Channel"
            self._mmc.setConfig(ch_group, self.snap_channel_comboBox.currentText())

            self.start_live()
            self.live_Button.setIcon(CAM_STOP_ICON)
        else:
            self.stop_live()
            self.live_Button.setIcon(CAM_ICON)<|MERGE_RESOLUTION|>--- conflicted
+++ resolved
@@ -300,26 +300,6 @@
                 layer_name = f"{file_name}_{datetime.now().strftime('%H:%M:%S:%f')}"
                 layer = self.viewer.add_image(_image, name=layer_name)
 
-            # if meta.get("save_group_mda") or meta.get("save_group_explorer"):
-
-            #     file_name = meta.get("file_name")
-
-            #     if meta.get("split_channels"):
-            #         layer_name = f"{file_name}_[{event.channel.config}_idx{event.index['c']}]_{datetime.now().strftime('%H:%M:%S:%f')}"
-            #     else:
-            #         layer_name = f"{file_name}_{datetime.now().strftime('%H:%M:%S:%f')}"
-
-            # else:
-            #     if meta.get("split_channels"):
-            #         layer_name = f"Experiment_[{event.channel.config}-idx{event.index['c']}]_{datetime.now().strftime('%H:%M:%S:%f')}"
-            #     else:
-            #         layer_name = f"Experiment_{datetime.now().strftime('%H:%M:%S:%f')}"
-
-            # if meta.get("split_channels"):
-            #     layer = self.viewer.add_image(_image, name=layer_name, opacity=0.5)
-            # else:
-            #     layer = self.viewer.add_image(_image, name=layer_name)
-
             labels = [i for i in seq.axis_order if i in event.index] + ["y", "x"]
 
             self.viewer.dims.axis_labels = labels
@@ -482,11 +462,6 @@
                 and explorer_layer.metadata.get("uid") == sequence.uid
             ):
 
-<<<<<<< HEAD
-                # fname = 'Exp'
-=======
-                fname = "exp"
->>>>>>> 417fe848
                 z = 0
 
                 for f in range(len(explorer_layer.data)):
@@ -497,14 +472,8 @@
                         * (-1)
                     )
 
-<<<<<<< HEAD
                     ch_id_info = explorer_layer.metadata.get('ch_id')
-                    # framename = f"Pos{f:03d}_[{fname}_{ch_id_info}]"
                     framename = f"Pos{f:03d}_[{ch_id_info}]"
-=======
-                    ch_id_info = explorer_layer.metadata.get("ch_id")
-                    framename = f"Pos{f:03d}_[{fname}_{ch_id_info}]"
->>>>>>> 417fe848
 
                     frame = self.viewer.add_image(
                         explorer_layer.data[f],
