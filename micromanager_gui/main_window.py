from __future__ import annotations

import re
from pathlib import Path
from typing import TYPE_CHECKING

import napari
import numpy as np
from loguru import logger
from pymmcore_plus import CMMCorePlus, RemoteMMCore
from qtpy import QtWidgets as QtW
from qtpy import uic
from qtpy.QtCore import QSize, Qt, QTimer, Signal
from qtpy.QtGui import QColor, QIcon

<<<<<<< HEAD
from ._group_and_presets_tab import GroupPresetWidget
=======
from ._camera_roi import CameraROI
>>>>>>> 51497886
from ._illumination import IlluminationDialog
from ._properties_table_with_checkbox import GroupConfigurations
from ._saving import save_sequence
from ._util import (
    SelectDeviceFromCombobox,
    blockSignals,
    event_indices,
    extend_array_for_index,
)
from .explore_sample import ExploreSample
from .multid_widget import MultiDWidget, SequenceMeta
from .prop_browser import PropBrowser

if TYPE_CHECKING:
    import napari.layers
    import napari.viewer
    import useq
    from magicgui.widgets import Table


ICONS = Path(__file__).parent / "icons"
CAM_ICON = QIcon(str(ICONS / "vcam.svg"))
CAM_STOP_ICON = QIcon(str(ICONS / "cam_stop.svg"))


class _MainUI:
    UI_FILE = str(Path(__file__).parent / "_ui" / "micromanager_gui.ui")

    # The UI_FILE above contains these objects:
    cfg_LineEdit: QtW.QLineEdit
    browse_cfg_Button: QtW.QPushButton
    load_cfg_Button: QtW.QPushButton
    objective_groupBox: QtW.QGroupBox
    objective_comboBox: QtW.QComboBox
    camera_groupBox: QtW.QGroupBox
    bin_comboBox: QtW.QComboBox
    bit_comboBox: QtW.QComboBox
    position_groupBox: QtW.QGroupBox
    x_lineEdit: QtW.QLineEdit
    y_lineEdit: QtW.QLineEdit
    z_lineEdit: QtW.QLineEdit
    stage_groupBox: QtW.QGroupBox
    XY_groupBox: QtW.QGroupBox
    Z_groupBox: QtW.QGroupBox
    left_Button: QtW.QPushButton
    right_Button: QtW.QPushButton
    y_up_Button: QtW.QPushButton
    y_down_Button: QtW.QPushButton
    up_Button: QtW.QPushButton
    down_Button: QtW.QPushButton
    xy_step_size_SpinBox: QtW.QSpinBox
    z_step_size_doubleSpinBox: QtW.QDoubleSpinBox
    tabWidget: QtW.QTabWidget
    snap_live_tab: QtW.QWidget
    multid_tab: QtW.QWidget
    snap_channel_groupBox: QtW.QGroupBox
    snap_channel_comboBox: QtW.QComboBox
    exp_spinBox: QtW.QDoubleSpinBox
    snap_Button: QtW.QPushButton
    live_Button: QtW.QPushButton
    max_min_val_label: QtW.QLabel
    px_size_doubleSpinBox: QtW.QDoubleSpinBox
    properties_Button: QtW.QPushButton
    cam_roi_comboBox: QtW.QComboBox
    crop_Button: QtW.QPushButton
    illumination_Button: QtW.QPushButton
    snap_on_click_xy_checkBox: QtW.QCheckBox
    snap_on_click_z_checkBox: QtW.QCheckBox

    def setup_ui(self):
        uic.loadUi(self.UI_FILE, self)  # load QtDesigner .ui file

        # set some defaults
        self.cfg_LineEdit.setText("demo")

        # button icons
        for attr, icon in [
            ("left_Button", "left_arrow_1_green.svg"),
            ("right_Button", "right_arrow_1_green.svg"),
            ("y_up_Button", "up_arrow_1_green.svg"),
            ("y_down_Button", "down_arrow_1_green.svg"),
            ("up_Button", "up_arrow_1_green.svg"),
            ("down_Button", "down_arrow_1_green.svg"),
            ("snap_Button", "cam.svg"),
            ("live_Button", "vcam.svg"),
        ]:
            btn = getattr(self, attr)
            btn.setIcon(QIcon(str(ICONS / icon)))
            btn.setIconSize(QSize(30, 30))


class MainWindow(QtW.QWidget, _MainUI):

    update_cbox_widget = Signal(str, str)

    def __init__(self, viewer: napari.viewer.Viewer, remote=True):
        super().__init__()
        self.setup_ui()

        self.viewer = viewer
        self.streaming_timer = None

        self.objectives_device = None
        self.objectives_cfg = None

        # create connection to mmcore server or process-local variant
        self._mmc = RemoteMMCore(verbose=False) if remote else CMMCorePlus()

        # tab widgets
        # create groups and presets tab
        self.groups_and_presets = GroupPresetWidget(self._mmc)
        self.tabWidget.addTab(self.groups_and_presets, "Groups and Presets")
        self.tabWidget.tabBar().moveTab(1, 0)
        # connect signals from groups and presets tab
        self.groups_and_presets.update_table.connect(self._on_update_table)

        # create mda and exporer tab
        self.mda = MultiDWidget(self._mmc)
        self.explorer = ExploreSample(self.viewer, self._mmc)
        self.tabWidget.addTab(self.mda, "Multi-D Acquisition")
        self.tabWidget.addTab(self.explorer, "Sample Explorer")

        self.tabWidget.setMovable(True)
        self.tabWidget.setCurrentIndex(0)

        # connect mmcore signals
        sig = self._mmc.events

        # note: don't use lambdas with closures on `self`, since the connection
        # to core may outlive the lifetime of this particular widget.
        sig.sequenceStarted.connect(self._on_mda_started)
        sig.sequenceFinished.connect(self._on_mda_finished)
        sig.systemConfigurationLoaded.connect(self._refresh_options)
        sig.XYStagePositionChanged.connect(self._on_xy_stage_position_changed)
        sig.stagePositionChanged.connect(self._on_stage_position_changed)
        sig.exposureChanged.connect(self._on_exp_change)
        sig.frameReady.connect(self._on_mda_frame)

        # connect buttons
        self.load_cfg_Button.clicked.connect(self.load_cfg)
        self.browse_cfg_Button.clicked.connect(self.browse_cfg)
        self.left_Button.clicked.connect(self.stage_x_left)
        self.right_Button.clicked.connect(self.stage_x_right)
        self.y_up_Button.clicked.connect(self.stage_y_up)
        self.y_down_Button.clicked.connect(self.stage_y_down)
        self.up_Button.clicked.connect(self.stage_z_up)
        self.down_Button.clicked.connect(self.stage_z_down)

        self.snap_Button.clicked.connect(self.snap)
        self.live_Button.clicked.connect(self.toggle_live)

        self.illumination_Button.clicked.connect(self.illumination)
        self.properties_Button.clicked.connect(self._show_prop_browser)

        # connect GroupPresetWidget
        self.groups_and_presets.new_btn.clicked.connect(
            self._create_group_presets
        )  # + group/preset
        self.groups_and_presets.edit_btn.clicked.connect(
            self._edit_group_presets
        )  # edit group/preset
        self.groups_and_presets.rename_btn.clicked.connect(
            self._open_rename_widget
        )  # rename group/preset
        self.groups_and_presets.save_cfg_btn.clicked.connect(
            self._save_cfg
        )  # save group/preset .cfg

        # connect comboBox
        self.objective_comboBox.currentIndexChanged.connect(self.change_objective)
        self.bit_comboBox.currentIndexChanged.connect(self.bit_changed)
        self.bin_comboBox.currentIndexChanged.connect(self.bin_changed)
        self.snap_channel_comboBox.currentTextChanged.connect(self._channel_changed)

        self.cam_roi = CameraROI(
            self.viewer, self._mmc, self.cam_roi_comboBox, self.crop_Button
        )

        # connect spinboxes
        self.exp_spinBox.valueChanged.connect(self._update_exp)
        self.exp_spinBox.setKeyboardTracking(False)

        # refresh options in case a config is already loaded by another remote
        self._refresh_options()

        self.viewer.layers.events.connect(self.update_max_min)
        self.viewer.layers.selection.events.active.connect(self.update_max_min)
        self.viewer.dims.events.current_step.connect(self.update_max_min)

        @sig.pixelSizeChanged.connect
        def _on_px_size_changed(value):
            logger.debug(
                f"current pixel config: "
                f"{self._mmc.getCurrentPixelSizeConfig()} -> pixel size: {value}"
            )

        @sig.configSet.connect
        def _on_config_set(groupName: str, configName: str):
            logger.debug(f"CFG SET: {groupName} -> {configName}")

            # update gui channel cbox and
            # update gui objective cbox if self.objectives_cfg
            self._on_update_cbox_widget(groupName, configName)

        @sig.propertyChanged.connect
        def _on_prop_changed(dev, prop, val):
            logger.debug(f"PROP CHANGED: {dev}.{prop} -> {val}")

            # Camera gui options -> change gui widgets
            if dev == self._mmc.getCameraDevice():
                self._refresh_camera_options()

            # if dev == self.objectives_device:
            #     self._refresh_objective_options()

    def _on_update_table(self, update_table: str):
        logger.debug("updating table")
        # populate objective combobox when creating/modifying objective group
        if self.objectives_cfg:
            obj_gp_list = [
                self.objective_comboBox.itemText(i)
                for i in range(self.objective_comboBox.count())
            ]
            obj_cfg_list = self._mmc.getAvailableConfigs(self.objectives_cfg)
            obj_gp_list.sort()
            obj_cfg_list.sort()
            if obj_gp_list != obj_cfg_list:
                self._refresh_objective_options()
        elif self.objectives_device:
            self._refresh_objective_options()

        # populate gui channel combobox when creating/modifying the channel group
        if not self._mmc.getChannelGroup():
            self._refresh_channel_list()
        else:
            channel_list = self._mmc.getAvailableConfigs(self._mmc.getChannelGroup())
            cbox_list = [
                self.snap_channel_comboBox.itemText(i)
                for i in range(self.snap_channel_comboBox.count())
            ]
            channel_list.sort()
            cbox_list.sort()
            if channel_list != cbox_list:
                self._refresh_channel_list()

    def _on_update_cbox_widget(self, group: str, preset: str):
        logger.debug(f"update cbox widget: {group} -> {preset}")
        table = self.groups_and_presets.tb
        # Channels -> change comboboxes (main gui and group table)
        channel_group = self._mmc.getChannelGroup()
        if channel_group == group:
            # main gui
            self.snap_channel_comboBox.setCurrentText(preset)
            # group/preset table
            self._match_and_set(group, table, preset)
        # Objective -> change comboboxes (main gui and group table)
        if self.objectives_cfg == group:
            # main gui
            self.objective_comboBox.setCurrentText(preset)
            # group/preset table
            self._match_and_set(group, table, preset)

    def _match_and_set(self, group: str, table: Table, preset: str):
        try:
            matching_ch_group = table.native.findItems(group, Qt.MatchContains)
            table_row = matching_ch_group[0].row()
            wdg = table.data[table_row, 1]
            wdg.value = preset or self._mmc.getCurrentConfig(group)
        except IndexError:
            pass

    def _update_exp(self, exposure: float):
        self._mmc.setExposure(exposure)
        if self.streaming_timer:
            self.streaming_timer.setInterval(int(exposure))
            self._mmc.stopSequenceAcquisition()
            self._mmc.startContinuousSequenceAcquisition(exposure)

    def _on_exp_change(self, camera: str, exposure: float):
        logger.debug(f"EXPOSURE CHANGED: {camera} -> {exposure}")
        with blockSignals(self.exp_spinBox):
            self.exp_spinBox.setValue(exposure)
        if self.streaming_timer:
            self.streaming_timer.setInterval(int(exposure))

    def illumination(self):
        if not hasattr(self, "_illumination"):
            self._illumination = IlluminationDialog(self._mmc, self)
        self._illumination.show()

    def _show_prop_browser(self):
        pb = PropBrowser(self._mmc, self)
        pb.exec()

    def _create_group_presets(self):
        if hasattr(self, "edit_gp_ps_widget"):
            self.edit_gp_ps_widget.close()
        if not hasattr(self, "create_gp_ps_widget"):
            self.create_gp_ps_widget = GroupConfigurations(self._mmc, self)
        self.create_gp_ps_widget._reset_comboboxes()
        self.create_gp_ps_widget.show()
        self.create_gp_ps_widget.create_btn.clicked.connect(
            self.groups_and_presets._add_to_table
        )

    def _edit_group_presets(self):
        if hasattr(self, "create_gp_ps_widget"):
            self.create_gp_ps_widget.close()
        if not hasattr(self, "edit_gp_ps_widget"):
            self.edit_gp_ps_widget = GroupConfigurations(self._mmc, self)
        self.edit_gp_ps_widget._reset_comboboxes()
        try:
            (
                group,
                preset,
                _to_find,
            ) = self.groups_and_presets._edit_selected_group_preset()
            self.edit_gp_ps_widget._set_checkboxes_status(group, preset, _to_find)
            self.edit_gp_ps_widget.show()
            self.edit_gp_ps_widget.create_btn.clicked.connect(
                self.groups_and_presets._add_to_table
            )
        except TypeError:
            # if no row is selected
            pass

    def _open_rename_widget(self):
        if self.groups_and_presets.tb.native.selectedIndexes():
            self.groups_and_presets._open_rename_widget()

    def _save_cfg(self):
        current_cfg_path = Path(self.cfg_LineEdit.text())
        f_name = current_cfg_path.stem
        parent_path = current_cfg_path.parent
        print(current_cfg_path)
        print(parent_path)
        path_and_filename, _ = QtW.QFileDialog.getSaveFileName(
            self, "Save cfg File", f"{parent_path} / {f_name}", "cfg File (*cfg)"
        )
        self._mmc.saveSystemConfiguration(f"{path_and_filename}")

    def _on_config_set(self, groupName: str, configName: str):
        if groupName == self._mmc.getOrGuessChannelGroup():
            with blockSignals(self.snap_channel_comboBox):
                self.snap_channel_comboBox.setCurrentText(configName)

    def _set_enabled(self, enabled):
        self.objective_groupBox.setEnabled(enabled)
        self.camera_groupBox.setEnabled(enabled)
        self.XY_groupBox.setEnabled(enabled)
        self.Z_groupBox.setEnabled(enabled)
        self.snap_live_tab.setEnabled(enabled)
        self.snap_live_tab.setEnabled(enabled)
        self.crop_Button.setEnabled(enabled)

    def _on_mda_started(self, sequence: useq.MDASequence):
        """ "create temp folder and block gui when mda starts."""
        self._set_enabled(False)

    def _on_mda_frame(self, image: np.ndarray, event: useq.MDAEvent):
        meta = self.mda.SEQUENCE_META.get(event.sequence) or SequenceMeta()

        if meta.mode != "mda":
            return

        # pick layer name
        file_name = meta.file_name if meta.should_save else "Exp"
        channelstr = (
            f"[{event.channel.config}_idx{event.index['c']}]_"
            if meta.split_channels
            else ""
        )
        layer_name = f"{file_name}_{channelstr}{event.sequence.uid}"

        try:  # see if we already have a layer with this sequence
            layer = self.viewer.layers[layer_name]

            # get indices of new image
            im_idx = tuple(
                event.index[k]
                for k in event_indices(event)
                if not (meta.split_channels and k == "c")
            )

            # make sure array shape contains im_idx, or pad with zeros
            new_array = extend_array_for_index(layer.data, im_idx)
            # add the incoming index at the appropriate index
            new_array[im_idx] = image
            # set layer data
            layer.data = new_array
            for a, v in enumerate(im_idx):
                self.viewer.dims.set_point(a, v)

        except KeyError:  # add the new layer to the viewer
            seq = event.sequence
            _image = image[(np.newaxis,) * len(seq.shape)]
            layer = self.viewer.add_image(_image, name=layer_name, blending="additive")

            # dimensions labels
            labels = [i for i in seq.axis_order if i in event.index] + ["y", "x"]
            self.viewer.dims.axis_labels = labels

            # add metadata to layer
            layer.metadata["useq_sequence"] = seq
            layer.metadata["uid"] = seq.uid
            # storing event.index in addition to channel.config because it's
            # possible to have two of the same channel in one sequence.
            layer.metadata["ch_id"] = f'{event.channel.config}_idx{event.index["c"]}'

    def _on_mda_finished(self, sequence: useq.MDASequence):
        """Save layer and add increment to save name."""
        meta = self.mda.SEQUENCE_META.pop(sequence, SequenceMeta())
        save_sequence(sequence, self.viewer.layers, meta)
        # reactivate gui when mda finishes.
        self._set_enabled(True)

    def browse_cfg(self):
        self._mmc.unloadAllDevices()  # unload all devicies
        print(f"Loaded Devices: {self._mmc.getLoadedDevices()}")

        # clear spinbox/combobox without accidently setting properties
        boxes = [
            self.objective_comboBox,
            self.bin_comboBox,
            self.bit_comboBox,
            self.snap_channel_comboBox,
        ]
        with blockSignals(boxes):
            for box in boxes:
                box.clear()

        self.objectives_device = None
        self.objectives_cfg = None

        file_dir = QtW.QFileDialog.getOpenFileName(self, "", "⁩", "cfg(*.cfg)")
        self.cfg_LineEdit.setText(str(file_dir[0]))
        self.max_min_val_label.setText("None")
        self.load_cfg_Button.setEnabled(True)

    def load_cfg(self):
        self.load_cfg_Button.setEnabled(False)
        print("loading", self.cfg_LineEdit.text())
        self._mmc.loadSystemConfiguration(self.cfg_LineEdit.text())

    def _refresh_camera_options(self):
        cam_device = self._mmc.getCameraDevice()
        if not cam_device:
            return
        cam_props = self._mmc.getDevicePropertyNames(cam_device)
        if "Binning" in cam_props:
            bin_opts = self._mmc.getAllowedPropertyValues(cam_device, "Binning")
            with blockSignals(self.bin_comboBox):
                self.bin_comboBox.clear()
                self.bin_comboBox.addItems(bin_opts)
                self.bin_comboBox.setCurrentText(
                    self._mmc.getProperty(cam_device, "Binning")
                )

        if "PixelType" in cam_props:
            px_t = self._mmc.getAllowedPropertyValues(cam_device, "PixelType")
            with blockSignals(self.bit_comboBox):
                self.bit_comboBox.clear()
                self.bit_comboBox.addItems(px_t)
                self.bit_comboBox.setCurrentText(
                    self._mmc.getProperty(cam_device, "PixelType")
                )

    def _refresh_objective_options(self):

        obj_dev_list = self._mmc.guessObjectiveDevices()
        # e.g. ['TiNosePiece']

        if not obj_dev_list:
<<<<<<< HEAD
            self.objective_comboBox.clear()
=======
>>>>>>> 51497886
            return

        if len(obj_dev_list) == 1:
            self._set_objectives(obj_dev_list[0])
        else:
            # if obj_dev_list has more than 1 possible objective device,
            # you can select the correct one through a combobox
            obj = SelectDeviceFromCombobox(
                obj_dev_list,
                "Select Objective Device:",
                self,
            )
            obj.val_changed.connect(self._set_objectives)
            obj.show()

    def _set_objectives(self, obj_device: str):

        obj_dev, obj_cfg, presets = self._get_objective_device(obj_device)

        if obj_dev and obj_cfg and presets:
            current_obj = self._mmc.getCurrentConfig(obj_cfg)
        else:
            current_obj = self._mmc.getState(obj_dev)
            presets = self._mmc.getStateLabels(obj_dev)
        self._add_objective_to_gui(current_obj, presets)

    def _get_objective_device(self, obj_device: str):
        # check if there is a configuration group for the objectives
        for cfg_groups in self._mmc.getAvailableConfigGroups():
            # e.g. ('Camera', 'Channel', 'Objectives')

            presets = self._mmc.getAvailableConfigs(cfg_groups)

            if not presets:
                continue

            cfg_data = self._mmc.getConfigData(
                cfg_groups, presets[0]
            )  # first group option e.g. TINosePiece: State=1

            device = cfg_data.getSetting(0).getDeviceLabel()
            # e.g. TINosePiece

            if device == obj_device:
                self.objectives_device = device
                self.objectives_cfg = cfg_groups
                return self.objectives_device, self.objectives_cfg, presets

        self.objectives_device = obj_device
        return self.objectives_device, None, None

    def _add_objective_to_gui(self, current_obj, presets):
        with blockSignals(self.objective_comboBox):
            self.objective_comboBox.clear()
            self.objective_comboBox.addItems(presets)
            if isinstance(current_obj, int):
                self.objective_comboBox.setCurrentIndex(current_obj)
            else:
                self.objective_comboBox.setCurrentText(current_obj)
            self._update_pixel_size()
            return

    def _update_pixel_size(self):
        # if pixel size is already set -> return
        if bool(self._mmc.getCurrentPixelSizeConfig()):
            return
        # if not, create and store a new pixel size config for the current objective.
        curr_obj = self._mmc.getProperty(self.objectives_device, "Label")
        # get magnification info from the current objective label
        match = re.search(r"(\d{1,3})[xX]", curr_obj)
        if match:
            mag = int(match.groups()[0])
            image_pixel_size = self.px_size_doubleSpinBox.value() / mag
            px_cgf_name = f"px_size_{curr_obj}"
            # set image pixel sixe (x,y) for the newly created pixel size config
            self._mmc.definePixelSizeConfig(
                px_cgf_name, self.objectives_device, "Label", curr_obj
            )
            self._mmc.setPixelSizeUm(px_cgf_name, image_pixel_size)
            self._mmc.setPixelSizeConfig(px_cgf_name)
        # if it does't match, px size is set to 0.0

    def _refresh_channel_list(self):
        guessed_channel_list = self._mmc.getOrGuessChannelGroup()

        if not guessed_channel_list:
<<<<<<< HEAD
            self.snap_channel_comboBox.clear()
=======
>>>>>>> 51497886
            return

        if len(guessed_channel_list) == 1:
            self._set_channel_group(guessed_channel_list[0])
        else:
            # if guessed_channel_list has more than 1 possible channel group,
            # you can select the correct one through a combobox
            ch = SelectDeviceFromCombobox(
                guessed_channel_list,
                "Select Channel Group:",
                self,
            )
            ch.val_changed.connect(self._set_channel_group)
            ch.show()

    def _set_channel_group(self, guessed_channel: str):
        channel_group = guessed_channel
        self._mmc.setChannelGroup(channel_group)
        channel_list = self._mmc.getAvailableConfigs(channel_group)
        with blockSignals(self.snap_channel_comboBox):
            self.snap_channel_comboBox.clear()
            self.snap_channel_comboBox.addItems(channel_list)
            self.snap_channel_comboBox.setCurrentText(
                self._mmc.getCurrentConfig(channel_group)
            )

    def _refresh_positions(self):
        if self._mmc.getXYStageDevice():
            x, y = self._mmc.getXPosition(), self._mmc.getYPosition()
            self._on_xy_stage_position_changed(self._mmc.getXYStageDevice(), x, y)
        if self._mmc.getFocusDevice():
            self.z_lineEdit.setText(f"{self._mmc.getZPosition():.1f}")

    def _refresh_options(self):
        self._refresh_camera_options()
        self._refresh_objective_options()
        self._refresh_channel_list()
        self._refresh_positions()

        self.groups_and_presets._add_to_table()

    def bit_changed(self):
        if self.bit_comboBox.count() > 0:
            bits = self.bit_comboBox.currentText()
            self._mmc.setProperty(self._mmc.getCameraDevice(), "PixelType", bits)

    def bin_changed(self):
        if self.bin_comboBox.count() > 0:
            bins = self.bin_comboBox.currentText()
            cd = self._mmc.getCameraDevice()
            self._mmc.setProperty(cd, "Binning", bins)

    def _channel_changed(self, newChannel: str):
<<<<<<< HEAD
        if self._mmc.getChannelGroup():
            self._mmc.setConfig(self._mmc.getChannelGroup(), newChannel)  # -> configSet
            # self.update_cbox_widget.emit(self._mmc.getChannelGroup(), newChannel)
=======
        self._mmc.setConfig(self._mmc.getChannelGroup(), newChannel)
>>>>>>> 51497886

    def _on_xy_stage_position_changed(self, name, x, y):
        self.x_lineEdit.setText(f"{x:.1f}")
        self.y_lineEdit.setText(f"{y:.1f}")

    def _on_stage_position_changed(self, name, value):
        if "z" in name.lower():  # hack
            self.z_lineEdit.setText(f"{value:.1f}")

    def stage_x_left(self):
        self._mmc.setRelativeXYPosition(-float(self.xy_step_size_SpinBox.value()), 0.0)
        if self.snap_on_click_xy_checkBox.isChecked():
            self.snap()

    def stage_x_right(self):
        self._mmc.setRelativeXYPosition(float(self.xy_step_size_SpinBox.value()), 0.0)
        if self.snap_on_click_xy_checkBox.isChecked():
            self.snap()

    def stage_y_up(self):
        self._mmc.setRelativeXYPosition(
            0.0,
            float(self.xy_step_size_SpinBox.value()),
        )
        if self.snap_on_click_xy_checkBox.isChecked():
            self.snap()

    def stage_y_down(self):
        self._mmc.setRelativeXYPosition(
            0.0,
            -float(self.xy_step_size_SpinBox.value()),
        )
        if self.snap_on_click_xy_checkBox.isChecked():
            self.snap()

    def stage_z_up(self):
        self._mmc.setRelativeXYZPosition(
            0.0, 0.0, float(self.z_step_size_doubleSpinBox.value())
        )
        if self.snap_on_click_z_checkBox.isChecked():
            self.snap()

    def stage_z_down(self):
        self._mmc.setRelativeXYZPosition(
            0.0, 0.0, -float(self.z_step_size_doubleSpinBox.value())
        )
        if self.snap_on_click_z_checkBox.isChecked():
            self.snap()

    def change_objective(self):
        if self.objective_comboBox.count() <= 0:
            return

        if self.objectives_device == "":
            return
<<<<<<< HEAD

        # zdev = self._mmc.getFocusDevice()

        # currentZ = self._mmc.getZPosition()
        # self._mmc.setPosition(zdev, 0)
        # self._mmc.waitForDevice(zdev)
=======

        zdev = self._mmc.getFocusDevice()

        currentZ = self._mmc.getZPosition()
        self._mmc.setPosition(zdev, 0)
        self._mmc.waitForDevice(zdev)
>>>>>>> 51497886

        try:
            self._mmc.setConfig(
                self.objectives_cfg, self.objective_comboBox.currentText()
<<<<<<< HEAD
            )  # -> configSet
        except ValueError:
            self._mmc.setProperty(
                self.objectives_device, "Label", self.objective_comboBox.currentText()
            )  # -> propertyChanged

        # self._mmc.waitForDevice(self.objectives_device)
        # self._mmc.setPosition(zdev, currentZ)
        # self._mmc.waitForDevice(zdev)

        # curr_obj = self.objective_comboBox.currentText()
        # if self.objectives_cfg:
        #     self.update_cbox_widget.emit(self.objectives_cfg, curr_obj)
        # else:
        #     self.update_cbox_widget.emit("no_group", curr_obj)
=======
            )
        except ValueError:
            self._mmc.setProperty(
                self.objectives_device, "Label", self.objective_comboBox.currentText()
            )

        self._mmc.waitForDevice(self.objectives_device)
        self._mmc.setPosition(zdev, currentZ)
        self._mmc.waitForDevice(zdev)
>>>>>>> 51497886

        self._update_pixel_size()

    def update_viewer(self, data=None):
        # TODO: - fix the fact that when you change the objective
        #         the image translation is wrong
        #       - are max and min_val_lineEdit updating in live mode?
        if data is None:
            try:
                data = self._mmc.getLastImage()
            except (RuntimeError, IndexError):
                # circular buffer empty
                return
        try:
            preview_layer = self.viewer.layers["preview"]
            preview_layer.data = data
        except KeyError:
            preview_layer = self.viewer.add_image(data, name="preview")

        self.update_max_min()

        if self.streaming_timer is None:
            self.viewer.reset_view()

    def update_max_min(self, event=None):

        if self.tabWidget.currentIndex() != 1:
            return

        min_max_txt = ""

        for layer in self.viewer.layers.selection:

            if isinstance(layer, napari.layers.Image) and layer.visible:

                col = layer.colormap.name

                if col not in QColor.colorNames():
                    col = "gray"

                # min and max of current slice
                min_max_show = tuple(layer._calc_data_range(mode="slice"))
                min_max_txt += f'<font color="{col}">{min_max_show}</font>'

        self.max_min_val_label.setText(min_max_txt)

    def snap(self):
        self.stop_live()
        self._mmc.snapImage()
        self.update_viewer(self._mmc.getImage())

    def start_live(self):
        self._mmc.startContinuousSequenceAcquisition(self.exp_spinBox.value())
        self.streaming_timer = QTimer()
        self.streaming_timer.timeout.connect(self.update_viewer)
        self.streaming_timer.start(int(self.exp_spinBox.value()))
        self.live_Button.setText("Stop")

    def stop_live(self):
        self._mmc.stopSequenceAcquisition()
        if self.streaming_timer is not None:
            self.streaming_timer.stop()
            self.streaming_timer = None
        self.live_Button.setText("Live")
        self.live_Button.setIcon(CAM_ICON)

    def toggle_live(self, event=None):
        if self.streaming_timer is None:

            ch_group = self._mmc.getChannelGroup()
            if ch_group:
                self._mmc.setConfig(ch_group, self.snap_channel_comboBox.currentText())
            else:
                return

            self.start_live()
            self.live_Button.setIcon(CAM_STOP_ICON)
        else:
            self.stop_live()
            self.live_Button.setIcon(CAM_ICON)<|MERGE_RESOLUTION|>--- conflicted
+++ resolved
@@ -13,11 +13,8 @@
 from qtpy.QtCore import QSize, Qt, QTimer, Signal
 from qtpy.QtGui import QColor, QIcon
 
-<<<<<<< HEAD
+from ._camera_roi import CameraROI
 from ._group_and_presets_tab import GroupPresetWidget
-=======
-from ._camera_roi import CameraROI
->>>>>>> 51497886
 from ._illumination import IlluminationDialog
 from ._properties_table_with_checkbox import GroupConfigurations
 from ._saving import save_sequence
@@ -491,10 +488,7 @@
         # e.g. ['TiNosePiece']
 
         if not obj_dev_list:
-<<<<<<< HEAD
             self.objective_comboBox.clear()
-=======
->>>>>>> 51497886
             return
 
         if len(obj_dev_list) == 1:
@@ -581,10 +575,7 @@
         guessed_channel_list = self._mmc.getOrGuessChannelGroup()
 
         if not guessed_channel_list:
-<<<<<<< HEAD
             self.snap_channel_comboBox.clear()
-=======
->>>>>>> 51497886
             return
 
         if len(guessed_channel_list) == 1:
@@ -638,13 +629,9 @@
             self._mmc.setProperty(cd, "Binning", bins)
 
     def _channel_changed(self, newChannel: str):
-<<<<<<< HEAD
         if self._mmc.getChannelGroup():
             self._mmc.setConfig(self._mmc.getChannelGroup(), newChannel)  # -> configSet
             # self.update_cbox_widget.emit(self._mmc.getChannelGroup(), newChannel)
-=======
-        self._mmc.setConfig(self._mmc.getChannelGroup(), newChannel)
->>>>>>> 51497886
 
     def _on_xy_stage_position_changed(self, name, x, y):
         self.x_lineEdit.setText(f"{x:.1f}")
@@ -700,52 +687,25 @@
 
         if self.objectives_device == "":
             return
-<<<<<<< HEAD
-
-        # zdev = self._mmc.getFocusDevice()
-
-        # currentZ = self._mmc.getZPosition()
-        # self._mmc.setPosition(zdev, 0)
-        # self._mmc.waitForDevice(zdev)
-=======
 
         zdev = self._mmc.getFocusDevice()
 
         currentZ = self._mmc.getZPosition()
         self._mmc.setPosition(zdev, 0)
         self._mmc.waitForDevice(zdev)
->>>>>>> 51497886
 
         try:
             self._mmc.setConfig(
                 self.objectives_cfg, self.objective_comboBox.currentText()
-<<<<<<< HEAD
-            )  # -> configSet
+            )
         except ValueError:
             self._mmc.setProperty(
                 self.objectives_device, "Label", self.objective_comboBox.currentText()
-            )  # -> propertyChanged
-
-        # self._mmc.waitForDevice(self.objectives_device)
-        # self._mmc.setPosition(zdev, currentZ)
-        # self._mmc.waitForDevice(zdev)
-
-        # curr_obj = self.objective_comboBox.currentText()
-        # if self.objectives_cfg:
-        #     self.update_cbox_widget.emit(self.objectives_cfg, curr_obj)
-        # else:
-        #     self.update_cbox_widget.emit("no_group", curr_obj)
-=======
-            )
-        except ValueError:
-            self._mmc.setProperty(
-                self.objectives_device, "Label", self.objective_comboBox.currentText()
             )
 
         self._mmc.waitForDevice(self.objectives_device)
         self._mmc.setPosition(zdev, currentZ)
         self._mmc.waitForDevice(zdev)
->>>>>>> 51497886
 
         self._update_pixel_size()
 
