--- conflicted
+++ resolved
@@ -160,10 +160,7 @@
         self.illum_btn.setEnabled(enabled)
 
         self.mda._set_enabled(enabled)
-<<<<<<< HEAD
-=======
         self.mda.save_groupBox.setEnabled(enabled)
->>>>>>> df1a15e6
 
         if self._mmc.getXYStageDevice():
             self.explorer._set_enabled(enabled)
