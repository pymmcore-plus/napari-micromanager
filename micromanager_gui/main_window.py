from __future__ import annotations

import re
from pathlib import Path
from typing import TYPE_CHECKING

import napari
import numpy as np
from loguru import logger
from pymmcore_plus import CMMCorePlus, RemoteMMCore
from qtpy import QtWidgets as QtW
from qtpy import uic
from qtpy.QtCore import QSize, Qt, QTimer
from qtpy.QtGui import QColor, QIcon

from ._group_and_presets_tab import GroupPresetWidget
from ._illumination import IlluminationDialog
from ._properties_table_with_checkbox import GroupConfigurations
from ._saving import save_sequence
from ._util import (
    SelectDeviceFromCombobox,
    blockSignals,
    event_indices,
    extend_array_for_index,
)
from .explore_sample import ExploreSample
from .multid_widget import MultiDWidget, SequenceMeta
from .prop_browser import PropBrowser

if TYPE_CHECKING:
    import napari.layers
    import napari.viewer
    import useq
    from magicgui.widgets import Table


ICONS = Path(__file__).parent / "icons"
CAM_ICON = QIcon(str(ICONS / "vcam.svg"))
CAM_STOP_ICON = QIcon(str(ICONS / "cam_stop.svg"))

EXP_PROP = re.compile("(.+)?(exp(osure)?)", re.IGNORECASE)


class _MainUI:
    UI_FILE = str(Path(__file__).parent / "_ui" / "micromanager_gui.ui")

    # The UI_FILE above contains these objects:
    cfg_LineEdit: QtW.QLineEdit
    browse_cfg_Button: QtW.QPushButton
    load_cfg_Button: QtW.QPushButton
    objective_groupBox: QtW.QGroupBox
    objective_comboBox: QtW.QComboBox
    camera_groupBox: QtW.QGroupBox
    bin_comboBox: QtW.QComboBox
    bit_comboBox: QtW.QComboBox
    position_groupBox: QtW.QGroupBox
    x_lineEdit: QtW.QLineEdit
    y_lineEdit: QtW.QLineEdit
    z_lineEdit: QtW.QLineEdit
    stage_groupBox: QtW.QGroupBox
    XY_groupBox: QtW.QGroupBox
    Z_groupBox: QtW.QGroupBox
    left_Button: QtW.QPushButton
    right_Button: QtW.QPushButton
    y_up_Button: QtW.QPushButton
    y_down_Button: QtW.QPushButton
    up_Button: QtW.QPushButton
    down_Button: QtW.QPushButton
    xy_step_size_SpinBox: QtW.QSpinBox
    z_step_size_doubleSpinBox: QtW.QDoubleSpinBox
    tabWidget: QtW.QTabWidget
    snap_live_tab: QtW.QWidget
    multid_tab: QtW.QWidget
    snap_channel_groupBox: QtW.QGroupBox
    snap_channel_comboBox: QtW.QComboBox
    exp_spinBox: QtW.QDoubleSpinBox
    snap_Button: QtW.QPushButton
    live_Button: QtW.QPushButton
    max_min_val_label: QtW.QLabel
    px_size_doubleSpinBox: QtW.QDoubleSpinBox
    properties_Button: QtW.QPushButton
    illumination_Button: QtW.QPushButton
    snap_on_click_xy_checkBox: QtW.QCheckBox
    snap_on_click_z_checkBox: QtW.QCheckBox

    def setup_ui(self):
        uic.loadUi(self.UI_FILE, self)  # load QtDesigner .ui file

        # set some defaults
        self.cfg_LineEdit.setText("demo")

        # button icons
        for attr, icon in [
            ("left_Button", "left_arrow_1_green.svg"),
            ("right_Button", "right_arrow_1_green.svg"),
            ("y_up_Button", "up_arrow_1_green.svg"),
            ("y_down_Button", "down_arrow_1_green.svg"),
            ("up_Button", "up_arrow_1_green.svg"),
            ("down_Button", "down_arrow_1_green.svg"),
            ("snap_Button", "cam.svg"),
            ("live_Button", "vcam.svg"),
        ]:
            btn = getattr(self, attr)
            btn.setIcon(QIcon(str(ICONS / icon)))
            btn.setIconSize(QSize(30, 30))


class MainWindow(QtW.QWidget, _MainUI):
    def __init__(self, viewer: napari.viewer.Viewer, remote=True):
        super().__init__()
        self.setup_ui()

        self.viewer = viewer
        self.streaming_timer = None

        self.objectives_device = None
        self.objectives_cfg = None

        # create connection to mmcore server or process-local variant
        self._mmc = RemoteMMCore(verbose=False) if remote else CMMCorePlus()

        # tab widgets
        # create groups and presets tab
        self.groups_and_presets = GroupPresetWidget(self._mmc)
        self.tabWidget.addTab(self.groups_and_presets, "Groups and Presets")
        self.tabWidget.tabBar().moveTab(1, 0)

        # create mda and exporer tab
        self.mda = MultiDWidget(self._mmc)
        self.explorer = ExploreSample(self.viewer, self._mmc)
        self.tabWidget.addTab(self.mda, "Multi-D Acquisition")
        self.tabWidget.addTab(self.explorer, "Sample Explorer")

        self.tabWidget.setMovable(True)
        self.tabWidget.setCurrentIndex(0)

        # connect mmcore signals
        sig = self._mmc.events

        # note: don't use lambdas with closures on `self`, since the connection
        # to core may outlive the lifetime of this particular widget.
        sig.sequenceStarted.connect(self._on_mda_started)
        sig.sequenceFinished.connect(self._on_mda_finished)
        sig.systemConfigurationLoaded.connect(self._refresh_options)
        sig.XYStagePositionChanged.connect(self._on_xy_stage_position_changed)
        sig.stagePositionChanged.connect(self._on_stage_position_changed)
        sig.exposureChanged.connect(self._on_exp_change)
        sig.frameReady.connect(self._on_mda_frame)
<<<<<<< HEAD

        sig.propertyChanged.connect(self._on_prop_changed)
        # sig.configSet.connect(self._on_cfg_set)
        sig.configSet.connect(self._on_update_widget)
        # sig.configGroupChanged.connect(self._on_cfg_changed)
        sig.configGroupChanged.connect(self._on_update_table_status)
=======
>>>>>>> 8b5083d8

        # connect buttons
        self.load_cfg_Button.clicked.connect(self.load_cfg)
        self.browse_cfg_Button.clicked.connect(self.browse_cfg)
        self.left_Button.clicked.connect(self.stage_x_left)
        self.right_Button.clicked.connect(self.stage_x_right)
        self.y_up_Button.clicked.connect(self.stage_y_up)
        self.y_down_Button.clicked.connect(self.stage_y_down)
        self.up_Button.clicked.connect(self.stage_z_up)
        self.down_Button.clicked.connect(self.stage_z_down)

        self.snap_Button.clicked.connect(self.snap)
        self.live_Button.clicked.connect(self.toggle_live)

        self.illumination_Button.clicked.connect(self.illumination)
        self.properties_Button.clicked.connect(self._show_prop_browser)

        # connect GroupPresetWidget
        self.groups_and_presets.new_btn.clicked.connect(
            self._create_group_presets
        )  # + group/preset
        self.groups_and_presets.edit_btn.clicked.connect(
            self._edit_group_presets
        )  # edit group/preset
        self.groups_and_presets.rename_btn.clicked.connect(
            self._open_rename_widget
        )  # rename group/preset
        self.groups_and_presets.save_cfg_btn.clicked.connect(
            self._save_cfg
        )  # save group/preset .cfg

        # connect comboBox
        self.objective_comboBox.currentIndexChanged.connect(self.change_objective)
        self.bit_comboBox.currentIndexChanged.connect(self.bit_changed)
        self.bin_comboBox.currentIndexChanged.connect(self.bin_changed)
        self.snap_channel_comboBox.currentTextChanged.connect(self._channel_changed)

        # connect spinboxes
        self.exp_spinBox.valueChanged.connect(self._update_exp)
        self.exp_spinBox.setKeyboardTracking(False)

        # refresh options in case a config is already loaded by another remote
        self._refresh_options()

        self.viewer.layers.events.connect(self.update_max_min)
        self.viewer.layers.selection.events.active.connect(self.update_max_min)
        self.viewer.dims.events.current_step.connect(self.update_max_min)

<<<<<<< HEAD
        @sig.pixelSizeChanged.connect
        def _on_px_size_changed(value):
            logger.debug(
                f"current pixel config: "
                f"{self._mmc.getCurrentPixelSizeConfig()} -> pixel size: {value}"
            )

    # def _on_cfg_changed(self, group: str, preset: str):
    def _on_update_table_status(self, group: str, preset: str):
        # logger.debug(f"CONFIG GROUP CHANGED: {group} -> {preset}")
        if f"{group} {preset}" != "update table status":
            return
        # populate objective combobox when creating/modifying objective group
        if self.objectives_cfg:
            obj_gp_list = [
                self.objective_comboBox.itemText(i)
                for i in range(self.objective_comboBox.count())
            ]
            obj_cfg_list = self._mmc.getAvailableConfigs(self.objectives_cfg)
            obj_gp_list.sort()
            obj_cfg_list.sort()
            if obj_gp_list != obj_cfg_list:
                self._refresh_objective_options()
        elif self.objectives_device:
            self._refresh_objective_options()

        # populate gui channel combobox when creating/modifying the channel group
        if not self._mmc.getChannelGroup():
            self._refresh_channel_list()
        else:
            channel_list = self._mmc.getAvailableConfigs(self._mmc.getChannelGroup())
            cbox_list = [
                self.snap_channel_comboBox.itemText(i)
                for i in range(self.snap_channel_comboBox.count())
            ]
            channel_list.sort()
            cbox_list.sort()
            if channel_list != cbox_list:
                self._refresh_channel_list()

    def _match_and_set(self, group: str, table: Table, preset: str):
        try:
            matching_ch_group = table.native.findItems(group, Qt.MatchContains)
            table_row = matching_ch_group[0].row()
            wdg = table.data[table_row, 1]
            wdg.value = preset or self._mmc.getCurrentConfig(group)
        except IndexError:
            pass

    def _on_update_widget(self, group_preset: str, update_str: str):
        # logger.debug(f"CONFIG SET: {group_preset} -> {update_str}")
        if update_str != "update widgets":
            return
        preset = group_preset.split("*_*")[-1]
        group = group_preset.split("*_*")[0]
        table = self.groups_and_presets.tb
        # Channels -> change comboboxes (main gui and group table)
        channel_group = self._mmc.getChannelGroup()
        if channel_group == group:
            # main gui
            # self._mmc.getCurrentConfig(channel_group) does not work for some reason...
            self.snap_channel_comboBox.setCurrentText(preset)
            # group/preset table
            self._match_and_set(group, table, preset)
        # Objective -> change comboboxes (main gui and group table)
        if self.objectives_cfg == group:
            # main gui
            current_obj = self._mmc.getCurrentConfig(self.objectives_cfg)
            self.objective_comboBox.setCurrentText(current_obj)
            # group/preset table
            self._match_and_set(group, table, current_obj)

    def _on_prop_changed(self, dev, prop, val):
        # logger.debug(f"PROP CHANGED: {dev}.{prop} -> {val}")
        # Camera/Exposure time -> change gui widgets
        if dev == self._mmc.getCameraDevice():
            self._refresh_camera_options()
            if EXP_PROP.match(prop):
                self.exp_spinBox.setValue(float(val))
=======
        @sig.configSet.connect
        def _on_cfg_set(group: str, preset: str):
            print(f"New group cfg set: {group} -> {preset}")
>>>>>>> 8b5083d8

    def illumination(self):
        if not hasattr(self, "_illumination"):
            self._illumination = IlluminationDialog(self._mmc, self)
        self._illumination.show()

    def _show_prop_browser(self):
        pb = PropBrowser(self._mmc, self)
        pb.exec()

    def _create_group_presets(self):
        if hasattr(self, "edit_gp_ps_widget"):
            self.edit_gp_ps_widget.close()
        if not hasattr(self, "create_gp_ps_widget"):
            self.create_gp_ps_widget = GroupConfigurations(self._mmc, self)
        self.create_gp_ps_widget._reset_comboboxes()
        self.create_gp_ps_widget.show()
        self.create_gp_ps_widget.create_btn.clicked.connect(
            self.groups_and_presets._add_to_table
        )

    def _edit_group_presets(self):
        if hasattr(self, "create_gp_ps_widget"):
            self.create_gp_ps_widget.close()
        if not hasattr(self, "edit_gp_ps_widget"):
            self.edit_gp_ps_widget = GroupConfigurations(self._mmc, self)
        self.edit_gp_ps_widget._reset_comboboxes()
        try:
            (
                group,
                preset,
                _to_find,
            ) = self.groups_and_presets._edit_selected_group_preset()
            self.edit_gp_ps_widget._set_checkboxes_status(group, preset, _to_find)
            self.edit_gp_ps_widget.show()
            self.edit_gp_ps_widget.create_btn.clicked.connect(
                self.groups_and_presets._add_to_table
            )
        except TypeError:
            # if no row is selected
            pass

    def _open_rename_widget(self):
        if self.groups_and_presets.tb.native.selectedIndexes():
            self.groups_and_presets._open_rename_widget()

    def _save_cfg(self):
        current_cfg_path = Path(self.cfg_LineEdit.text())
        f_name = current_cfg_path.stem
        parent_path = current_cfg_path.parent
        print(current_cfg_path)
        print(parent_path)
        path_and_filename, _ = QtW.QFileDialog.getSaveFileName(
            self, "Save cfg File", f"{parent_path} / {f_name}", "cfg File (*cfg)"
        )
        self._mmc.saveSystemConfiguration(f"{path_and_filename}")

    def _set_enabled(self, enabled):
        self.objective_groupBox.setEnabled(enabled)
        self.camera_groupBox.setEnabled(enabled)
        self.XY_groupBox.setEnabled(enabled)
        self.Z_groupBox.setEnabled(enabled)
        self.snap_live_tab.setEnabled(enabled)
        self.snap_live_tab.setEnabled(enabled)

    def _update_exp(self, exposure: float):
        self._mmc.setExposure(exposure)
        if self.streaming_timer:
            self.streaming_timer.setInterval(int(exposure))
            self._mmc.stopSequenceAcquisition()
            self._mmc.startContinuousSequenceAcquisition(exposure)

    def _on_exp_change(self, camera: str, exposure: float):
        with blockSignals(self.exp_spinBox):
            self.exp_spinBox.setValue(exposure)
        if self.streaming_timer:
            self.streaming_timer.setInterval(int(exposure))

    def _on_mda_started(self, sequence: useq.MDASequence):
        """ "create temp folder and block gui when mda starts."""
        self._set_enabled(False)

    def _on_mda_frame(self, image: np.ndarray, event: useq.MDAEvent):
        meta = self.mda.SEQUENCE_META.get(event.sequence) or SequenceMeta()

        if meta.mode != "mda":
            return

        # pick layer name
        file_name = meta.file_name if meta.should_save else "Exp"
        channelstr = (
            f"[{event.channel.config}_idx{event.index['c']}]_"
            if meta.split_channels
            else ""
        )
        layer_name = f"{file_name}_{channelstr}{event.sequence.uid}"

        try:  # see if we already have a layer with this sequence
            layer = self.viewer.layers[layer_name]

            # get indices of new image
            im_idx = tuple(
                event.index[k]
                for k in event_indices(event)
                if not (meta.split_channels and k == "c")
            )

            # make sure array shape contains im_idx, or pad with zeros
            new_array = extend_array_for_index(layer.data, im_idx)
            # add the incoming index at the appropriate index
            new_array[im_idx] = image
            # set layer data
            layer.data = new_array
            for a, v in enumerate(im_idx):
                self.viewer.dims.set_point(a, v)

        except KeyError:  # add the new layer to the viewer
            seq = event.sequence
            _image = image[(np.newaxis,) * len(seq.shape)]
            layer = self.viewer.add_image(_image, name=layer_name, blending="additive")

            # dimensions labels
            labels = [i for i in seq.axis_order if i in event.index] + ["y", "x"]
            self.viewer.dims.axis_labels = labels

            # add metadata to layer
            layer.metadata["useq_sequence"] = seq
            layer.metadata["uid"] = seq.uid
            # storing event.index in addition to channel.config because it's
            # possible to have two of the same channel in one sequence.
            layer.metadata["ch_id"] = f'{event.channel.config}_idx{event.index["c"]}'

    def _on_mda_finished(self, sequence: useq.MDASequence):
        """Save layer and add increment to save name."""
        meta = self.mda.SEQUENCE_META.pop(sequence, SequenceMeta())
        save_sequence(sequence, self.viewer.layers, meta)
        # reactivate gui when mda finishes.
        self._set_enabled(True)

    def browse_cfg(self):
        self._mmc.unloadAllDevices()  # unload all devicies
        print(f"Loaded Devices: {self._mmc.getLoadedDevices()}")

        # clear spinbox/combobox without accidently setting properties
        boxes = [
            self.objective_comboBox,
            self.bin_comboBox,
            self.bit_comboBox,
            self.snap_channel_comboBox,
        ]
        with blockSignals(boxes):
            for box in boxes:
                box.clear()

        self.objectives_device = None
        self.objectives_cfg = None

        file_dir = QtW.QFileDialog.getOpenFileName(self, "", "⁩", "cfg(*.cfg)")
        self.cfg_LineEdit.setText(str(file_dir[0]))
        self.max_min_val_label.setText("None")
        self.load_cfg_Button.setEnabled(True)

    def load_cfg(self):
        self.load_cfg_Button.setEnabled(False)
        print("loading", self.cfg_LineEdit.text())
        self._mmc.loadSystemConfiguration(self.cfg_LineEdit.text())

    def _refresh_camera_options(self):
        cam_device = self._mmc.getCameraDevice()
        if not cam_device:
            return
        cam_props = self._mmc.getDevicePropertyNames(cam_device)
        if "Binning" in cam_props:
            bin_opts = self._mmc.getAllowedPropertyValues(cam_device, "Binning")
            with blockSignals(self.bin_comboBox):
                self.bin_comboBox.clear()
                self.bin_comboBox.addItems(bin_opts)
                self.bin_comboBox.setCurrentText(
                    self._mmc.getProperty(cam_device, "Binning")
                )

        if "PixelType" in cam_props:
            px_t = self._mmc.getAllowedPropertyValues(cam_device, "PixelType")
            with blockSignals(self.bit_comboBox):
                self.bit_comboBox.clear()
                self.bit_comboBox.addItems(px_t)
                self.bit_comboBox.setCurrentText(
                    self._mmc.getProperty(cam_device, "PixelType")
                )

    def _refresh_objective_options(self):
        if self.objectives_device:
            self._set_objective_device([self.objectives_device])

        obj_dev_list = self._mmc.guessObjectiveDevices()
        # e.g. ['TiNosePiece']

        if not obj_dev_list:
            return

        if len(obj_dev_list) == 1:
            self._set_objectives(obj_dev_list[0])
        else:
            # if obj_dev_list has more than 1 possible objective device,
            # you can select the correct one through a combobox
            obj = SelectDeviceFromCombobox(
                obj_dev_list,
                "Select Objective Device:",
                self,
            )
            obj.val_changed.connect(self._set_objectives)
            obj.show()

    def _set_objectives(self, obj_device: str):

        obj_dev, obj_cfg, presets = self._get_objective_device(obj_device)

        if obj_dev and obj_cfg and presets:
            current_cfg = self._mmc.getCurrentConfig(obj_dev)
        else:
            current_cfg = self._mmc.getState(obj_dev)
            presets = self._mmc.getStateLabels(obj_dev)
        self._add_objective_to_gui(current_cfg, presets)

    def _get_objective_device(self, obj_device: str):
        # check if there is a configuration group for the objectives
        for cfg_groups in self._mmc.getAvailableConfigGroups():
            # e.g. ('Camera', 'Channel', 'Objectives')

            presets = self._mmc.getAvailableConfigs(cfg_groups)

            if not presets:
                continue

            cfg_data = self._mmc.getConfigData(
                cfg_groups, presets[0]
            )  # first group option e.g. TINosePiece: State=1

            device = cfg_data.getSetting(0).getDeviceLabel()
            # e.g. TINosePiece

            if device == obj_device:
                self.objectives_device = device
                self.objectives_cfg = cfg_groups
                return self.objectives_device, self.objectives_cfg, presets

        self.objectives_device = obj_device
        return self.objectives_device, None, None

    def _add_objective_to_gui(self, current_cfg, presets):
        with blockSignals(self.objective_comboBox):
            self.objective_comboBox.clear()
            self.objective_comboBox.addItems(presets)
            if isinstance(current_cfg, int):
                self.objective_comboBox.setCurrentIndex(current_cfg)
            else:
                self.objective_comboBox.setCurrentText(current_cfg)
            self._update_pixel_size()
            return

    def _update_pixel_size(self):
        # if pixel size is already set -> return
        if bool(self._mmc.getCurrentPixelSizeConfig()):
            return
        # if not, create and store a new pixel size config for the current objective.
        curr_obj = self._mmc.getProperty(self.objectives_device, "Label")
        # get magnification info from the current objective label
        match = re.search(r"(\d{1,3})[xX]", curr_obj)
        if match:
            mag = int(match.groups()[0])
            image_pixel_size = self.px_size_doubleSpinBox.value() / mag
            px_cgf_name = f"px_size_{curr_obj}"
            # set image pixel sixe (x,y) for the newly created pixel size config
            self._mmc.definePixelSizeConfig(
                px_cgf_name, self.objectives_device, "Label", curr_obj
            )
            self._mmc.setPixelSizeUm(px_cgf_name, image_pixel_size)
            self._mmc.setPixelSizeConfig(px_cgf_name)
        # if it does't match, px size is set to 0.0

    def _refresh_channel_list(self):
        guessed_channel_list = self._mmc.getOrGuessChannelGroup()

        if not guessed_channel_list:
            return

        if len(guessed_channel_list) == 1:
            self._set_channel_group(guessed_channel_list[0])
        else:
            # if guessed_channel_list has more than 1 possible channel group,
            # you can select the correct one through a combobox
            ch = SelectDeviceFromCombobox(
                guessed_channel_list,
                "Select Channel Group:",
                self,
            )
            ch.val_changed.connect(self._set_channel_group)
            ch.show()

    def _set_channel_group(self, guessed_channel: str):
        channel_group = guessed_channel
        self._mmc.setChannelGroup(channel_group)
        channel_list = self._mmc.getAvailableConfigs(channel_group)
        with blockSignals(self.snap_channel_comboBox):
            self.snap_channel_comboBox.clear()
            self.snap_channel_comboBox.addItems(channel_list)
            self.snap_channel_comboBox.setCurrentText(
                self._mmc.getCurrentConfig(channel_group)
            )

    def _refresh_positions(self):
        if self._mmc.getXYStageDevice():
            x, y = self._mmc.getXPosition(), self._mmc.getYPosition()
            self._on_xy_stage_position_changed(self._mmc.getXYStageDevice(), x, y)
        if self._mmc.getFocusDevice():
            self.z_lineEdit.setText(f"{self._mmc.getZPosition():.1f}")

    def _refresh_options(self):
        self._refresh_camera_options()
        self._refresh_objective_options()
        self._refresh_channel_list()
        self._refresh_positions()

        self.groups_and_presets._add_to_table()

    def bit_changed(self):
        if self.bit_comboBox.count() > 0:
            bits = self.bit_comboBox.currentText()
            self._mmc.setProperty(self._mmc.getCameraDevice(), "PixelType", bits)

    def bin_changed(self):
        if self.bin_comboBox.count() > 0:
            bins = self.bin_comboBox.currentText()
            cd = self._mmc.getCameraDevice()
            self._mmc.setProperty(cd, "Binning", bins)

    def _channel_changed(self, newChannel: str):
<<<<<<< HEAD
        try:
            self._mmc.setConfig(self._mmc.getChannelGroup(), newChannel)

            self._mmc.events.configSet.emit(
                f"{self._mmc.getChannelGroup()}*_*{newChannel}", "update widgets"
            )
        except ValueError:
            pass
=======
        self._mmc.setConfig(self._mmc.getChannelGroup(), newChannel)
>>>>>>> 8b5083d8

    def _on_xy_stage_position_changed(self, name, x, y):
        self.x_lineEdit.setText(f"{x:.1f}")
        self.y_lineEdit.setText(f"{y:.1f}")

    def _on_stage_position_changed(self, name, value):
        if "z" in name.lower():  # hack
            self.z_lineEdit.setText(f"{value:.1f}")

    def stage_x_left(self):
        self._mmc.setRelativeXYPosition(-float(self.xy_step_size_SpinBox.value()), 0.0)
        if self.snap_on_click_xy_checkBox.isChecked():
            self.snap()

    def stage_x_right(self):
        self._mmc.setRelativeXYPosition(float(self.xy_step_size_SpinBox.value()), 0.0)
        if self.snap_on_click_xy_checkBox.isChecked():
            self.snap()

    def stage_y_up(self):
        self._mmc.setRelativeXYPosition(
            0.0,
            float(self.xy_step_size_SpinBox.value()),
        )
        if self.snap_on_click_xy_checkBox.isChecked():
            self.snap()

    def stage_y_down(self):
        self._mmc.setRelativeXYPosition(
            0.0,
            -float(self.xy_step_size_SpinBox.value()),
        )
        if self.snap_on_click_xy_checkBox.isChecked():
            self.snap()

    def stage_z_up(self):
        self._mmc.setRelativeXYZPosition(
            0.0, 0.0, float(self.z_step_size_doubleSpinBox.value())
        )
        if self.snap_on_click_z_checkBox.isChecked():
            self.snap()

    def stage_z_down(self):
        self._mmc.setRelativeXYZPosition(
            0.0, 0.0, -float(self.z_step_size_doubleSpinBox.value())
        )
        if self.snap_on_click_z_checkBox.isChecked():
            self.snap()

    def change_objective(self):
        if self.objective_comboBox.count() <= 0:
            return

        if self.objectives_device == "":
            return

        # zdev = self._mmc.getFocusDevice()

        # currentZ = self._mmc.getZPosition()
        # self._mmc.setPosition(zdev, 0)
        # self._mmc.waitForDevice(zdev)

        try:
            self._mmc.setConfig(
                self.objectives_cfg, self.objective_comboBox.currentText()
            )
        except ValueError:
            self._mmc.setProperty(
                self.objectives_device, "Label", self.objective_comboBox.currentText()
            )

        # self._mmc.waitForDevice(self.objectives_device)
        # self._mmc.setPosition(zdev, currentZ)
        # self._mmc.waitForDevice(zdev)

        self._update_pixel_size()

        if self.objectives_cfg:
            curr_obj = self.objective_comboBox.currentText()
            self._mmc.events.configSet.emit(
                f"{self.objectives_cfg}*_*{curr_obj}", "update widgets"
            )

    def update_viewer(self, data=None):
        # TODO: - fix the fact that when you change the objective
        #         the image translation is wrong
        #       - are max and min_val_lineEdit updating in live mode?
        if data is None:
            try:
                data = self._mmc.getLastImage()
            except (RuntimeError, IndexError):
                # circular buffer empty
                return
        try:
            preview_layer = self.viewer.layers["preview"]
            preview_layer.data = data
        except KeyError:
            preview_layer = self.viewer.add_image(data, name="preview")

        self.update_max_min()

        if self.streaming_timer is None:
            self.viewer.reset_view()

    def update_max_min(self, event=None):

        if self.tabWidget.currentIndex() != 1:
            return

        min_max_txt = ""

        for layer in self.viewer.layers.selection:

            if isinstance(layer, napari.layers.Image) and layer.visible:

                col = layer.colormap.name

                if col not in QColor.colorNames():
                    col = "gray"

                # min and max of current slice
                min_max_show = tuple(layer._calc_data_range(mode="slice"))
                min_max_txt += f'<font color="{col}">{min_max_show}</font>'

        self.max_min_val_label.setText(min_max_txt)

    def snap(self):
        self.stop_live()
        self._mmc.snapImage()
        self.update_viewer(self._mmc.getImage())

    def start_live(self):
        self._mmc.startContinuousSequenceAcquisition(self.exp_spinBox.value())
        self.streaming_timer = QTimer()
        self.streaming_timer.timeout.connect(self.update_viewer)
        self.streaming_timer.start(int(self.exp_spinBox.value()))
        self.live_Button.setText("Stop")

    def stop_live(self):
        self._mmc.stopSequenceAcquisition()
        if self.streaming_timer is not None:
            self.streaming_timer.stop()
            self.streaming_timer = None
        self.live_Button.setText("Live")
        self.live_Button.setIcon(CAM_ICON)

    def toggle_live(self, event=None):
        if self.streaming_timer is None:

            ch_group = self._mmc.getOrGuessChannelGroup()
            self._mmc.setConfig(ch_group, self.snap_channel_comboBox.currentText())

            self.start_live()
            self.live_Button.setIcon(CAM_STOP_ICON)
        else:
            self.stop_live()
            self.live_Button.setIcon(CAM_ICON)<|MERGE_RESOLUTION|>--- conflicted
+++ resolved
@@ -146,15 +146,12 @@
         sig.stagePositionChanged.connect(self._on_stage_position_changed)
         sig.exposureChanged.connect(self._on_exp_change)
         sig.frameReady.connect(self._on_mda_frame)
-<<<<<<< HEAD
 
         sig.propertyChanged.connect(self._on_prop_changed)
         # sig.configSet.connect(self._on_cfg_set)
         sig.configSet.connect(self._on_update_widget)
         # sig.configGroupChanged.connect(self._on_cfg_changed)
         sig.configGroupChanged.connect(self._on_update_table_status)
-=======
->>>>>>> 8b5083d8
 
         # connect buttons
         self.load_cfg_Button.clicked.connect(self.load_cfg)
@@ -203,7 +200,6 @@
         self.viewer.layers.selection.events.active.connect(self.update_max_min)
         self.viewer.dims.events.current_step.connect(self.update_max_min)
 
-<<<<<<< HEAD
         @sig.pixelSizeChanged.connect
         def _on_px_size_changed(value):
             logger.debug(
@@ -283,11 +279,6 @@
             self._refresh_camera_options()
             if EXP_PROP.match(prop):
                 self.exp_spinBox.setValue(float(val))
-=======
-        @sig.configSet.connect
-        def _on_cfg_set(group: str, preset: str):
-            print(f"New group cfg set: {group} -> {preset}")
->>>>>>> 8b5083d8
 
     def illumination(self):
         if not hasattr(self, "_illumination"):
@@ -345,6 +336,11 @@
         )
         self._mmc.saveSystemConfiguration(f"{path_and_filename}")
 
+    def _on_config_set(self, groupName: str, configName: str):
+        if groupName == self._mmc.getOrGuessChannelGroup():
+            with blockSignals(self.snap_channel_comboBox):
+                self.snap_channel_comboBox.setCurrentText(configName)
+
     def _set_enabled(self, enabled):
         self.objective_groupBox.setEnabled(enabled)
         self.camera_groupBox.setEnabled(enabled)
@@ -625,18 +621,9 @@
             self._mmc.setProperty(cd, "Binning", bins)
 
     def _channel_changed(self, newChannel: str):
-<<<<<<< HEAD
-        try:
-            self._mmc.setConfig(self._mmc.getChannelGroup(), newChannel)
-
-            self._mmc.events.configSet.emit(
-                f"{self._mmc.getChannelGroup()}*_*{newChannel}", "update widgets"
-            )
-        except ValueError:
-            pass
-=======
-        self._mmc.setConfig(self._mmc.getChannelGroup(), newChannel)
->>>>>>> 8b5083d8
+        channel_group = self._mmc.getOrGuessChannelGroup()
+        if channel_group:
+            self._mmc.setConfig(channel_group, newChannel)
 
     def _on_xy_stage_position_changed(self, name, x, y):
         self.x_lineEdit.setText(f"{x:.1f}")
