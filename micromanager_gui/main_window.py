--- conflicted
+++ resolved
@@ -1,21 +1,14 @@
 from __future__ import annotations
 
-<<<<<<< HEAD
+import re
 import tempfile
-=======
-import re
->>>>>>> 57ee6672
 from datetime import datetime
 from pathlib import Path
 from typing import TYPE_CHECKING
 
 import numpy as np
-<<<<<<< HEAD
 import tifffile
-from pymmcore_plus import RemoteMMCore
-=======
 from pymmcore_plus import CMMCorePlus, RemoteMMCore
->>>>>>> 57ee6672
 from qtpy import QtWidgets as QtW
 from qtpy import uic
 from qtpy.QtCore import QSize, QTimer
@@ -105,13 +98,8 @@
         self.viewer = viewer
         self.streaming_timer = None
 
-<<<<<<< HEAD
-        # create connection to mmcore server
-        self._mmc = RemoteMMCore()
-=======
         # create connection to mmcore server or process-local variant
         self._mmc = RemoteMMCore() if remote else CMMCorePlus()
->>>>>>> 57ee6672
 
         # tab widgets
         self.mda = MultiDWidget(self._mmc)
@@ -119,41 +107,19 @@
         self.tabWidget.addTab(self.mda, "Multi-D Acquisition")
         self.tabWidget.addTab(self.explorer, "Sample Explorer")
 
-<<<<<<< HEAD
-        self.explorer.x_lineEdit.setText(str(None))
-        self.explorer.y_lineEdit.setText(str(None))
-
-        # connect mmcore signals
+        # # connect mmcore signals
         sig = self._mmc.events
+
+        # note: don't use lambdas with closures on `self`, since the connection
+        # to core may outlive the lifetime of this particular widget.
         sig.sequenceStarted.connect(self._on_mda_started)
         sig.sequenceFinished.connect(self._on_mda_finished)
-
-        sig.sequencePauseToggled.connect(
-            lambda p: self.mda.pause_Button.setText("GO" if p else "PAUSE")
-        )
-        sig.systemConfigurationLoaded.connect(self._on_system_configuration_loaded)
-        sig.XYStagePositionChanged.connect(self._on_xy_stage_position_changed)
-        sig.stagePositionChanged.connect(self._on_stage_position_changed)
-        sig.frameReady.connect(self._on_mda_frame)
-        sig.exposureChanged.connect(lambda _, exp: self.exp_spinBox.setValue(exp))
-=======
-        # # connect mmcore signals
-        sig = self._mmc.events
-
-        # note: don't use lambdas with closures on `self`, since the connection
-        # to core may outlive the lifetime of this particular widget.
         sig.sequenceFinished.connect(self._on_system_configuration_loaded)
         sig.systemConfigurationLoaded.connect(self._on_system_configuration_loaded)
         sig.XYStagePositionChanged.connect(self._on_xy_stage_position_changed)
         sig.stagePositionChanged.connect(self._on_stage_position_changed)
         sig.exposureChanged.connect(self._on_exp_change)
         sig.frameReady.connect(self._on_mda_frame)
-
-        # connect explorer
-        self.explorer.new_frame.connect(self.add_frame_explorer)
-        self.explorer.delete_snaps.connect(self.delete_layer)
-        self.explorer.delete_previous_scan.connect(self.delete_layer)
->>>>>>> 57ee6672
 
         # connect buttons
         self.load_cfg_Button.clicked.connect(self.load_cfg)
@@ -170,30 +136,16 @@
         self.snap_Button.clicked.connect(self.snap)
         self.live_Button.clicked.connect(self.toggle_live)
 
-        self.explorer.x_lineEdit.setText(str(None))
-        self.explorer.y_lineEdit.setText(str(None))
-
         # connect comboBox
         self.objective_comboBox.currentIndexChanged.connect(self.change_objective)
         self.bit_comboBox.currentIndexChanged.connect(self.bit_changed)
         self.bin_comboBox.currentIndexChanged.connect(self.bin_changed)
 
-<<<<<<< HEAD
         @self.viewer.mouse_drag_callbacks.append
         def get_event(viewer, event):
             if self._mmc.getPixelSizeUm() > 0:
                 width = self._mmc.getROI(self._mmc.getCameraDevice())[2]
                 height = self._mmc.getROI(self._mmc.getCameraDevice())[3]
-=======
-    def _on_exp_change(self, camera: str, exposure: float):
-        self.exp_spinBox.setValue(exposure)
-
-    def delete_layer(self, name):
-        layer_set = {str(layer) for layer in self.viewer.layers}
-        if name in layer_set:
-            self.viewer.layers.remove(name)
-        layer_set.clear()
->>>>>>> 57ee6672
 
                 x = viewer.cursor.position[-1] * self._mmc.getPixelSizeUm()
                 y = viewer.cursor.position[-2] * self._mmc.getPixelSizeUm() * (-1)
@@ -217,19 +169,17 @@
         self.snap_live_tab.setEnabled(enabled)
         self.snap_live_tab.setEnabled(enabled)
 
+    def _on_exp_change(self, camera: str, exposure: float):
+        self.exp_spinBox.setValue(exposure)
+
     def _on_mda_started(self, sequence: useq.MDASequence):
         """ "create temp folder and block gui when mda starts."""
-
         self.viewer.grid.enabled = False
-
         self.temp_folder = tempfile.TemporaryDirectory(None, str(sequence.uid))
-
-        self.explorer.disable_explorer_groupbox()
         self._set_enabled(False)
 
     def _on_mda_frame(self, image: np.ndarray, event: useq.MDAEvent):
         seq = event.sequence
-<<<<<<< HEAD
         meta = self.mda.SEQUENCE_META.get(seq, {})
 
         # get the index of the incoming image
@@ -239,12 +189,6 @@
                 event.index[k]
                 for k in seq.axis_order
                 if ((k in event.index) and (k != "c"))
-=======
-        try:
-            # see if we already have a layer with this sequence
-            layer: napari.layers.Image = next(
-                x for x in self.viewer.layers if x.metadata.get("uid") == seq.uid
->>>>>>> 57ee6672
             )
 
             image_name = f'{event.channel.config}_idx{event.index["c"]}.tif'
@@ -351,7 +295,6 @@
             self.temp_folder.cleanup()
 
         # reactivate gui when mda finishes.
-        self.explorer.enable_explorer_groupbox()
         self._set_enabled(True)
         self.mda.SEQUENCE_META.pop(sequence)
 
@@ -612,33 +555,12 @@
         self._mmc.definePixelSizeConfig(curr_obj_name)
         self._mmc.setPixelSizeConfig(curr_obj_name)
 
-<<<<<<< HEAD
-        magnification = None
-        # get magnification info from the objective
-        for i in range(len(curr_obj_name)):
-            character = curr_obj_name[i]
-            if character in ["X", "x"]:
-                if i <= 3:
-                    magnification_string = curr_obj_name[:i]
-                    magnification = int(magnification_string)
-                    print(f"Current Magnification: {magnification}X")
-                else:
-                    print(
-                        "MAGNIFICATION NOT SET, STORE OBJECTIVES NAME "
-                        "STARTING WITH e.g. 100X or 100x."
-                    )
-
-        # get and set image pixel sixe (x,y) for the current pixel size Config
-        if magnification is not None:
-            self.image_pixel_size = self.px_size_doubleSpinBox.value() / magnification
-=======
         # get magnification info from the objective name
         # and set image pixel sixe (x,y) for the current pixel size Config
         match = re.search(r"(\d{1,3})[xX]", curr_obj_name)
         if match:
             mag = int(match.groups()[0])
             self.image_pixel_size = self.px_size_doubleSpinBox.value() / mag
->>>>>>> 57ee6672
             self._mmc.setPixelSizeUm(
                 self._mmc.getCurrentPixelSizeConfig(), self.image_pixel_size
             )
