--- conflicted
+++ resolved
@@ -6,12 +6,8 @@
 
 import napari
 import numpy as np
-<<<<<<< HEAD
 from pymmcore_plus import CMMCorePlus, DeviceType, RemoteMMCore
-=======
-from pymmcore_plus import CMMCorePlus, RemoteMMCore
 from pymmcore_plus._util import find_micromanager
->>>>>>> 3ad1ed04
 from qtpy import QtWidgets as QtW
 from qtpy.QtCore import QTimer
 from qtpy.QtGui import QColor, QIcon
@@ -57,8 +53,6 @@
         self.stages = self.mm_xyz_stages
         self.tab = self.mm_tab
 
-<<<<<<< HEAD
-=======
         adapter_path = find_micromanager()
         if not adapter_path:
             raise RuntimeError(
@@ -68,7 +62,6 @@
             )
 
         # tab widgets
->>>>>>> 3ad1ed04
         self.mda = MultiDWidget(self._mmc)
         self.explorer = ExploreSample(self.viewer, self._mmc)
 
