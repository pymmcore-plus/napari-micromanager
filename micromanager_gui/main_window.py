--- conflicted
+++ resolved
@@ -69,7 +69,7 @@
         sig.exposureChanged.connect(self._update_live_exp)
 
         sig.imageSnapped.connect(self.update_viewer)
-        sig.imageSnapped.connect(self.stop_live)
+        sig.imageSnapped.connect(self._stop_live)
 
         # mda events
         self._mmc.mda.events.frameReady.connect(self._on_mda_frame)
@@ -81,11 +81,7 @@
         self._mmc.events.stopSequenceAcquisition.connect(self._stop_live)
 
         # connect buttons
-<<<<<<< HEAD
-        self.tab_wdg.snap_Button.clicked.connect(self.snap)
-=======
-        self.tab_wdg.live_Button.clicked.connect(self.toggle_live)
->>>>>>> 1a90f27e
+        # self.tab_wdg.live_Button.clicked.connect(self.toggle_live)
 
         self.cam_roi = CameraROI(
             self.viewer,
@@ -142,14 +138,6 @@
     def _camera_group_wdg(self, enabled):
         self.cam_wdg.setEnabled(enabled)
 
-<<<<<<< HEAD
-    def _refresh_options(self):
-        self._refresh_channel_list()
-        # self._refresh_positions()
-        # self._refresh_xyz_devices()
-
-=======
->>>>>>> 1a90f27e
     @ensure_main_thread
     def update_viewer(self, data=None):
 
@@ -192,54 +180,19 @@
 
         self.tab_wdg.max_min_val_label.setText(min_max_txt)
 
-<<<<<<< HEAD
-    def snap(self):
-        if self._mmc.isSequenceRunning():
-            self._mmc.stopSequenceAcquisition()
-        # snap in a thread so we don't freeze UI when using process local mmc
-        create_worker(
-            self._mmc.snapImage,
-            _connect={"finished": lambda: self.update_viewer(self._mmc.getImage())},
-            _start_thread=True,
-        )
-=======
     def _snap(self):
         # update in a thread so we don't freeze UI
         create_worker(self._mmc.snap, _start_thread=True)
->>>>>>> 1a90f27e
 
     def _start_live(self):
         self.streaming_timer = QTimer()
         self.streaming_timer.timeout.connect(self.update_viewer)
         self.streaming_timer.start(self._mmc.getExposure())
 
-<<<<<<< HEAD
     def _stop_live(self):
         if self.streaming_timer:
             self.streaming_timer.stop()
             self.streaming_timer = None
-=======
-    def stop_live(self):
-        if self._mmc.isSequenceRunning():
-            self._mmc.stopSequenceAcquisition()
-        if self.streaming_timer is not None:
-            self.streaming_timer.stop()
-            self.streaming_timer = None
-        self.tab_wdg.live_Button.setText("Live")
-        self.tab_wdg.live_Button.setIcon(CAM_ICON)
-
-    def toggle_live(self, event=None):
-        if self.streaming_timer is None:
-
-            if not self._mmc.getChannelGroup():
-                return
-
-            self.start_live()
-            self.tab_wdg.live_Button.setIcon(CAM_STOP_ICON)
-        else:
-            self.stop_live()
-            self.tab_wdg.live_Button.setIcon(CAM_ICON)
->>>>>>> 1a90f27e
 
     def _update_mda_engine(self, newEngine: PMDAEngine, oldEngine: PMDAEngine):
         oldEngine.events.frameReady.connect(self._on_mda_frame)
