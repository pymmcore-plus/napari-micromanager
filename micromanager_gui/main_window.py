--- conflicted
+++ resolved
@@ -267,19 +267,11 @@
             self.objective_comboBox.clear()
             self.objective_comboBox.addItems(self._mmc.getStateLabels("Objective"))
 
-<<<<<<< HEAD
-    def _refresh_channel_list(self):
-        if "Channel" in self._mmc.getAvailableConfigGroups():
-            self.snap_channel_comboBox.clear()
-            self.mda.clear_channel()
-            channel_list = list(self._mmc.getAvailableConfigs("Channel"))
-=======
     def _refresh_channel_list(self, channel_group: str = None):
         if channel_group is None:
             channel_group = self._get_channel_group()
         if channel_group:
             channel_list = list(self._mmc.getAvailableConfigs(channel_group))
->>>>>>> 76011065
             self.snap_channel_comboBox.addItems(channel_list)
 
     def _on_system_configuration_loaded(self):
