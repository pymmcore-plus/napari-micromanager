from __future__ import annotations

import re
import warnings
from pathlib import Path
from typing import TYPE_CHECKING

import napari
import numpy as np
<<<<<<< HEAD
from loguru import logger
from magicgui.widgets import ComboBox, FloatSlider, LineEdit, Slider
from pymmcore_plus import CMMCorePlus, RemoteMMCore
from pymmcore_plus._util import find_micromanager
from qtpy import QtWidgets as QtW
from qtpy import uic
from qtpy.QtCore import QSize, Qt, QTimer, Signal
=======
from pymmcore_plus import CMMCorePlus, DeviceType, RemoteMMCore
from pymmcore_plus._util import find_micromanager
from qtpy import QtWidgets as QtW
from qtpy.QtCore import Qt, QTimer
>>>>>>> bb7d40cd
from qtpy.QtGui import QColor, QIcon
from superqt.utils import create_worker

from ._camera_roi import CameraROI
<<<<<<< HEAD
from ._group_and_presets_tab import GroupPresetWidget, RenameGroupPreset
=======
from ._gui import MicroManagerWidget
>>>>>>> bb7d40cd
from ._illumination import IlluminationDialog
from ._properties_table_with_checkbox import GroupConfigurations
from ._saving import save_sequence
from ._util import (
    SelectDeviceFromCombobox,
    blockSignals,
    event_indices,
    extend_array_for_index,
)
from .explore_sample import ExploreSample
from .multid_widget import MultiDWidget, SequenceMeta
from .prop_browser import PropBrowser

if TYPE_CHECKING:
    import napari.layers
    import napari.viewer
    import useq


ICONS = Path(__file__).parent / "icons"
CAM_ICON = QIcon(str(ICONS / "vcam.svg"))
CAM_STOP_ICON = QIcon(str(ICONS / "cam_stop.svg"))
WDG_TYPE = (FloatSlider, Slider, LineEdit)


<<<<<<< HEAD
class _MainUI:
    UI_FILE = str(Path(__file__).parent / "_ui" / "micromanager_gui.ui")

    # The UI_FILE above contains these objects:
    cfg_LineEdit: QtW.QLineEdit
    browse_cfg_Button: QtW.QPushButton
    load_cfg_Button: QtW.QPushButton
    objective_groupBox: QtW.QGroupBox
    objective_comboBox: QtW.QComboBox
    camera_groupBox: QtW.QGroupBox
    bin_comboBox: QtW.QComboBox
    bit_comboBox: QtW.QComboBox
    position_groupBox: QtW.QGroupBox
    x_lineEdit: QtW.QLineEdit
    y_lineEdit: QtW.QLineEdit
    z_lineEdit: QtW.QLineEdit
    stage_groupBox: QtW.QGroupBox
    XY_groupBox: QtW.QGroupBox
    Z_groupBox: QtW.QGroupBox
    left_Button: QtW.QPushButton
    right_Button: QtW.QPushButton
    y_up_Button: QtW.QPushButton
    y_down_Button: QtW.QPushButton
    up_Button: QtW.QPushButton
    down_Button: QtW.QPushButton
    xy_step_size_SpinBox: QtW.QSpinBox
    z_step_size_doubleSpinBox: QtW.QDoubleSpinBox
    tabWidget: QtW.QTabWidget
    snap_live_tab: QtW.QWidget
    multid_tab: QtW.QWidget
    snap_channel_groupBox: QtW.QGroupBox
    snap_channel_comboBox: QtW.QComboBox
    exp_spinBox: QtW.QDoubleSpinBox
    snap_Button: QtW.QPushButton
    live_Button: QtW.QPushButton
    max_min_val_label: QtW.QLabel
    px_size_doubleSpinBox: QtW.QDoubleSpinBox
    properties_Button: QtW.QPushButton
    cam_roi_comboBox: QtW.QComboBox
    crop_Button: QtW.QPushButton
    illumination_Button: QtW.QPushButton
    snap_on_click_xy_checkBox: QtW.QCheckBox
    snap_on_click_z_checkBox: QtW.QCheckBox

    def setup_ui(self):
        uic.loadUi(self.UI_FILE, self)  # load QtDesigner .ui file

        # button icons
        for attr, icon in [
            ("left_Button", "left_arrow_1_green.svg"),
            ("right_Button", "right_arrow_1_green.svg"),
            ("y_up_Button", "up_arrow_1_green.svg"),
            ("y_down_Button", "down_arrow_1_green.svg"),
            ("up_Button", "up_arrow_1_green.svg"),
            ("down_Button", "down_arrow_1_green.svg"),
            ("snap_Button", "cam.svg"),
            ("live_Button", "vcam.svg"),
        ]:
            btn = getattr(self, attr)
            btn.setIcon(QIcon(str(ICONS / icon)))
            btn.setIconSize(QSize(30, 30))


class MainWindow(QtW.QWidget, _MainUI):

    update_cbox_widget = Signal(str, str)

    def __init__(self, viewer: napari.viewer.Viewer, remote=False, log: logger = False):
=======
class MainWindow(MicroManagerWidget):
    def __init__(
        self,
        viewer: napari.viewer.Viewer,
        remote=False,
        mmc: CMMCorePlus | RemoteMMCore = None,
    ):

>>>>>>> bb7d40cd
        super().__init__()

        # to disable the logger
        self.log = log
        if not self.log:
            logger.disable(__name__)

        self.viewer = viewer

        self.create_gui()  # create gui from _main_gui.py

        self.cfg = self.mm_configuration
        self.obj = self.mm_objectives
        self.ill = self.mm_illumination
        self.cam = self.mm_camera
        self.stages = self.mm_xyz_stages
        self.tab = self.mm_tab

        self.dict_group_presets_table = {}

        self.EXP = re.compile("(Exp(osure)?)s?", re.IGNORECASE)

        # create connection to mmcore server or process-local variant
<<<<<<< HEAD
        self._mmc = RemoteMMCore(verbose=False) if remote else CMMCorePlus()
=======
        if mmc is not None:
            self._mmc = mmc
        else:
            self._mmc = RemoteMMCore() if remote else CMMCorePlus.instance()
>>>>>>> bb7d40cd

        adapter_path = find_micromanager()
        if not adapter_path:
            raise RuntimeError(
                "Could not find micromanager adapters. Please run "
                "`python -m pymmcore_plus.install` or install manually and set "
                "MICROMANAGER_PATH."
            )

        # tab widgets
        # create groups and presets tab
        self.groups_and_presets = GroupPresetWidget(self._mmc, self)
        self.tabWidget.addTab(self.groups_and_presets, "Groups and Presets")
        self.table = self.groups_and_presets.tb
        # connect GroupPresetWidget buttons
        self.groups_and_presets.new_btn.clicked.connect(
            self._create_group_presets
        )  # + group/preset
        self.groups_and_presets.edit_btn.clicked.connect(
            self._edit_group_presets
        )  # edit group/preset
        self.groups_and_presets.rename_btn.clicked.connect(
            self._open_rename_widget
        )  # rename group/preset
        self.groups_and_presets.save_cfg_btn.clicked.connect(
            self._save_cfg
        )  # save group/preset .cfg
        # connect signals from groups and presets tab
        self.groups_and_presets.table_cbox_wdg_changed.connect(
            self._change_channel_main_gui
        )
        self.groups_and_presets.table_cbox_wdg_changed.connect(
            self._change_objective_main_gui
        )
        self.groups_and_presets.table_cbox_wdg_changed.connect(self.bit_changed)
        self.groups_and_presets.table_cbox_wdg_changed.connect(self.bin_changed)

        self.groups_and_presets.group_preset_deleted.connect(self._refresh_if_deleted)

        # create mda and exporer tab
        self.mda = MultiDWidget(self._mmc)
        self.explorer = ExploreSample(self.viewer, self._mmc)

        # add mda and explorer tabs to mm_tab widget
        self.tab.tabWidget.addTab(self.mda, "Multi-D Acquisition")
        self.tab.tabWidget.addTab(self.explorer, "Sample Explorer")

        self.streaming_timer = None
        self.available_focus_devs = []
        self.objectives_device = None
        self.objectives_cfg = None

        # disable gui
        self._set_enabled(False)

        self.tabWidget.setMovable(True)
        self.tabWidget.setCurrentIndex(0)

        # disable gui
        self._set_enabled(False)

        # connect mmcore signals
        sig = self._mmc.events
        # note: don't use lambdas with closures on `self`, since the connection
        # to core may outlive the lifetime of this particular widget.
        sig.sequenceStarted.connect(self._on_mda_started)
        sig.sequenceFinished.connect(self._on_mda_finished)
        sig.XYStagePositionChanged.connect(self._on_xy_stage_position_changed)
        sig.stagePositionChanged.connect(self._on_stage_position_changed)
        sig.exposureChanged.connect(self._on_exp_change)
        sig.frameReady.connect(self._on_mda_frame)
        sig.configSet.connect(self._update_px_size)
        sig.configGroupChanged.connect(self._on_configGroupChanged)
        sig.propertyChanged.connect(self._on_objective_dev_prop_val_changed)
        sig.propertyChanged.connect(self._update_camera_props)
        sig.propertyChanged.connect(self._update_exp_time_val)
        sig.propertyChanged.connect(self._on_stages_dev_prop_val_changed)
        sig.propertyChanged.connect(self._change_if_in_table)

        # connect buttons
<<<<<<< HEAD
        self.load_cfg_Button.clicked.connect(self.load_cfg)
        self.browse_cfg_Button.clicked.connect(self.browse_cfg)

        self.illumination_Button.clicked.connect(self.illumination)
        self.properties_Button.clicked.connect(self._show_prop_browser)

        self.left_Button.clicked.connect(self.stage_x_left)
        self.right_Button.clicked.connect(self.stage_x_right)
        self.y_up_Button.clicked.connect(self.stage_y_up)
        self.y_down_Button.clicked.connect(self.stage_y_down)
        self.up_Button.clicked.connect(self.stage_z_up)
        self.down_Button.clicked.connect(self.stage_z_down)

        self.snap_Button.clicked.connect(self.snap)
        self.live_Button.clicked.connect(self.toggle_live)

        # connect comboBox
        self.objective_comboBox.currentTextChanged.connect(
            self._change_objective_main_gui
        )
        self.bit_comboBox.currentTextChanged.connect(self.bit_changed)
        self.bin_comboBox.currentTextChanged.connect(self.bin_changed)
        self.snap_channel_comboBox.currentTextChanged.connect(
            self._change_channel_main_gui
        )
=======
        self.cfg.load_cfg_Button.clicked.connect(self.load_cfg)
        self.cfg.browse_cfg_Button.clicked.connect(self.browse_cfg)
        self.stages.left_Button.clicked.connect(self.stage_x_left)
        self.stages.right_Button.clicked.connect(self.stage_x_right)
        self.stages.y_up_Button.clicked.connect(self.stage_y_up)
        self.stages.y_down_Button.clicked.connect(self.stage_y_down)
        self.stages.up_Button.clicked.connect(self.stage_z_up)
        self.stages.down_Button.clicked.connect(self.stage_z_down)

        self.tab.snap_Button.clicked.connect(self.snap)
        self.tab.live_Button.clicked.connect(self.toggle_live)

        self.ill.illumination_Button.clicked.connect(self.illumination)
        self.cfg.properties_Button.clicked.connect(self._show_prop_browser)

        self.stages.focus_device_comboBox.currentTextChanged.connect(
            self._set_focus_device
        )

        # connect comboBox
        self.obj.objective_comboBox.currentIndexChanged.connect(self.change_objective)
        self.cam.bit_comboBox.currentIndexChanged.connect(self.bit_changed)
        self.cam.bin_comboBox.currentIndexChanged.connect(self.bin_changed)
        self.tab.snap_channel_comboBox.currentTextChanged.connect(self._channel_changed)
>>>>>>> bb7d40cd

        self.cam_roi = CameraROI(
            self.viewer, self._mmc, self.cam.cam_roi_comboBox, self.cam.crop_Button
        )

        # connect spinboxes
        self.tab.exp_spinBox.valueChanged.connect(self._update_exp)
        self.tab.exp_spinBox.setKeyboardTracking(False)

        # refresh options in case a config is already loaded by another remote
        self._refresh_options()

        # connect napari signal to update_max_min()
        self.viewer.layers.events.connect(self.update_max_min)
        self.viewer.layers.selection.events.active.connect(self.update_max_min)
        self.viewer.dims.events.current_step.connect(self.update_max_min)

<<<<<<< HEAD
        @sig.pixelSizeChanged.connect
        def _on_px_size_changed(value):
            px_cfg = self._mmc.getCurrentPixelSizeConfig()
            logger.debug(f"pixel configuration set:{px_cfg} -> pixel size: {value}")

        @sig.configSet.connect
        def _on_config_set(groupName: str, configName: str):
            logger.debug(f"configuration set: {groupName} -> {configName}")

        @sig.propertyChanged.connect
        def _on_prop_changed(dev, prop, val):
            logger.debug(f"device.property changed: {dev}.{prop} -> {val}")

        @sig.configGroupChanged.connect
        def _on_cfg_group_changed(group: str):
            logger.debug(f"cfg_group_changed: {group} group")

        @sig.exposureChanged.connect
        def log_exp_changed(camera: str, exposure: float):
            logger.debug(f"{camera} exposure changed to {exposure} ms")

        @sig.channelGroupChanged.connect
        def _on_channel_group_changed(channel_group: str):
            logger.debug(f"channel_group_changed. new channel group: {channel_group}")

    def _set_enabled(self, enabled):
        if self._mmc.getCameraDevice():
            self.camera_groupBox.setEnabled(enabled)
            self.crop_Button.setEnabled(enabled)
            self.snap_live_tab.setEnabled(enabled)
            self.snap_live_tab.setEnabled(enabled)
        else:
            self.camera_groupBox.setEnabled(False)
            self.crop_Button.setEnabled(False)
            self.snap_live_tab.setEnabled(False)
            self.snap_live_tab.setEnabled(False)
        if self._mmc.getXYStageDevice():
            self.XY_groupBox.setEnabled(enabled)
        else:
            self.XY_groupBox.setEnabled(False)
        if self._mmc.getFocusDevice():
            self.Z_groupBox.setEnabled(enabled)
        else:
            self.Z_groupBox.setEnabled(False)

        self.objective_groupBox.setEnabled(enabled)
        self.illumination_Button.setEnabled(enabled)
        self.tabWidget.setEnabled(enabled)
=======
    def _set_enabled(self, enabled):
        if self._mmc.getCameraDevice():
            self.cam.camera_groupBox.setEnabled(enabled)
            self.cam.crop_Button.setEnabled(enabled)
            self.tab.snap_live_tab.setEnabled(enabled)
            self.tab.snap_live_tab.setEnabled(enabled)
        else:
            self.cam.camera_groupBox.setEnabled(False)
            self.cam.crop_Button.setEnabled(False)
            self.tab.snap_live_tab.setEnabled(False)
            self.tab.snap_live_tab.setEnabled(False)

        if self._mmc.getXYStageDevice():
            self.stages.XY_groupBox.setEnabled(enabled)
        else:
            self.stages.XY_groupBox.setEnabled(False)

        if self._mmc.getFocusDevice():
            self.stages.Z_groupBox.setEnabled(enabled)
        else:
            self.stages.Z_groupBox.setEnabled(False)

        self.obj.objective_groupBox.setEnabled(enabled)
        self.ill.illumination_Button.setEnabled(enabled)
        self.tab.tabWidget.setEnabled(enabled)
>>>>>>> bb7d40cd

        self.mda._set_enabled(enabled)
        if self._mmc.getXYStageDevice():
            self.explorer._set_enabled(enabled)
        else:
            self.explorer._set_enabled(False)

    def browse_cfg(self):
<<<<<<< HEAD
        (filename, _) = QtW.QFileDialog.getOpenFileName(self, "", "", "cfg(*.cfg)")
        if filename:
            self.cfg_LineEdit.setText(filename)
            self.max_min_val_label.setText("None")
            self.load_cfg_Button.setEnabled(True)

    def load_cfg(self):
        # clear spinbox/combobox without accidently setting properties
        boxes = [
            self.objective_comboBox,
            self.bin_comboBox,
            self.bit_comboBox,
            self.snap_channel_comboBox,
=======
        self._mmc.unloadAllDevices()  # unload all devicies

        self._set_enabled(False)

        # clear spinbox/combobox without accidently setting properties
        boxes = [
            self.obj.objective_comboBox,
            self.cam.bin_comboBox,
            self.cam.bit_comboBox,
            self.tab.snap_channel_comboBox,
            self.stages.xy_device_comboBox,
            self.stages.focus_device_comboBox,
>>>>>>> bb7d40cd
        ]
        with blockSignals(boxes):
            for box in boxes:
                box.clear()

        self.mda.clear_channel()
        self.mda.clear_positions()
        self.explorer.clear_channel()

        self.objectives_device = None
        self.objectives_cfg = None

<<<<<<< HEAD
        self._mmc.unloadAllDevices()  # unload all devicies
        # disable gui
        self._set_enabled(False)
        self.load_cfg_Button.setEnabled(False)
        cfg = self.cfg_LineEdit.text()
        if cfg == "":
            cfg = "MMConfig_demo.cfg"
            self.cfg_LineEdit.setText(cfg)
        self._mmc.loadSystemConfiguration(cfg)
        logger.debug(f"Loaded Devices: {self._mmc.getLoadedDevices()}")
        self._refresh_options()
        self._get_dict_group_presets_table_data(self.dict_group_presets_table)
        # enable gui
=======
        file_dir = QtW.QFileDialog.getOpenFileName(self, "", "", "cfg(*.cfg)")
        self.cfg.cfg_LineEdit.setText(str(file_dir[0]))
        self.tab.max_min_val_label.setText("None")
        self.cfg.load_cfg_Button.setEnabled(True)

    def load_cfg(self):
        self.cfg.load_cfg_Button.setEnabled(False)
        cfg = self.cfg.cfg_LineEdit.text()
        if cfg == "":
            cfg = "MMConfig_demo.cfg"
            self.cfg.cfg_LineEdit.setText(cfg)
        self._mmc.loadSystemConfiguration(cfg)
        self._refresh_options()
>>>>>>> bb7d40cd
        self._set_enabled(True)

    def _refresh_options(self):
        self._refresh_camera_options()
        self._refresh_objective_options()
        self._refresh_channel_list()
        self._refresh_positions()
<<<<<<< HEAD

        self.groups_and_presets.populate_table()
=======
        self._refresh_xyz_devices()
>>>>>>> bb7d40cd

    def update_viewer(self, data=None):
        if data is None:
            try:
                data = self._mmc.getLastImage()
            except (RuntimeError, IndexError):
                # circular buffer empty
                return
        try:
            preview_layer = self.viewer.layers["preview"]
            preview_layer.data = data
        except KeyError:
            preview_layer = self.viewer.add_image(data, name="preview")

        self.update_max_min()

        if self.streaming_timer is None:
            self.viewer.reset_view()

    def update_max_min(self, event=None):

<<<<<<< HEAD
        if self.tabWidget.currentIndex() != 1:
=======
        if self.tab.tabWidget.currentIndex() != 0:
>>>>>>> bb7d40cd
            return

        min_max_txt = ""

        for layer in self.viewer.layers.selection:

            if isinstance(layer, napari.layers.Image) and layer.visible:

                col = layer.colormap.name

                if col not in QColor.colorNames():
                    col = "gray"

                # min and max of current slice
                min_max_show = tuple(layer._calc_data_range(mode="slice"))
                min_max_txt += f'<font color="{col}">{min_max_show}</font>'

<<<<<<< HEAD
        self.max_min_val_label.setText(min_max_txt)

    def snap(self):
        self.stop_live()
        self._mmc.snapImage()
        self.update_viewer(self._mmc.getImage())

    def start_live(self):
        self._mmc.startContinuousSequenceAcquisition(self.exp_spinBox.value())
        self.streaming_timer = QTimer()
        self.streaming_timer.timeout.connect(self.update_viewer)
        self.streaming_timer.start(int(self.exp_spinBox.value()))
        self.live_Button.setText("Stop")
=======
        self.tab.max_min_val_label.setText(min_max_txt)

    def snap(self):
        self.stop_live()

        # snap in a thread so we don't freeze UI when using process local mmc
        create_worker(
            self._mmc.snapImage,
            _connect={"finished": lambda: self.update_viewer(self._mmc.getImage())},
            _start_thread=True,
        )

    def start_live(self):
        self._mmc.startContinuousSequenceAcquisition(self.tab.exp_spinBox.value())
        self.streaming_timer = QTimer()
        self.streaming_timer.timeout.connect(self.update_viewer)
        self.streaming_timer.start(int(self.tab.exp_spinBox.value()))
        self.tab.live_Button.setText("Stop")
>>>>>>> bb7d40cd

    def stop_live(self):
        self._mmc.stopSequenceAcquisition()
        if self.streaming_timer is not None:
            self.streaming_timer.stop()
            self.streaming_timer = None
<<<<<<< HEAD
        self.live_Button.setText("Live")
        self.live_Button.setIcon(CAM_ICON)
=======
        self.tab.live_Button.setText("Live")
        self.tab.live_Button.setIcon(CAM_ICON)
>>>>>>> bb7d40cd

    def toggle_live(self, event=None):
        if self.streaming_timer is None:

            ch_group = self._mmc.getChannelGroup()
            if ch_group:
<<<<<<< HEAD
                self._mmc.setConfig(ch_group, self.snap_channel_comboBox.currentText())
=======
                self._mmc.setConfig(
                    ch_group, self.tab.snap_channel_comboBox.currentText()
                )
>>>>>>> bb7d40cd
            else:
                return

            self.start_live()
<<<<<<< HEAD
            self.live_Button.setIcon(CAM_STOP_ICON)
        else:
            self.stop_live()
            self.live_Button.setIcon(CAM_ICON)
=======
            self.tab.live_Button.setIcon(CAM_STOP_ICON)
        else:
            self.stop_live()
            self.tab.live_Button.setIcon(CAM_ICON)
>>>>>>> bb7d40cd

    def _on_mda_started(self, sequence: useq.MDASequence):
        """ "create temp folder and block gui when mda starts."""
        self._set_enabled(False)

    def _on_mda_frame(self, image: np.ndarray, event: useq.MDAEvent):
        meta = self.mda.SEQUENCE_META.get(event.sequence) or SequenceMeta()

        if meta.mode != "mda":
            return

        # pick layer name
        file_name = meta.file_name if meta.should_save else "Exp"
        channelstr = (
            f"[{event.channel.config}_idx{event.index['c']}]_"
            if meta.split_channels
            else ""
        )
        layer_name = f"{file_name}_{channelstr}{event.sequence.uid}"

        try:  # see if we already have a layer with this sequence
            layer = self.viewer.layers[layer_name]

            # get indices of new image
            im_idx = tuple(
                event.index[k]
                for k in event_indices(event)
                if not (meta.split_channels and k == "c")
            )

            # make sure array shape contains im_idx, or pad with zeros
            new_array = extend_array_for_index(layer.data, im_idx)
            # add the incoming index at the appropriate index
            new_array[im_idx] = image
            # set layer data
            layer.data = new_array
            for a, v in enumerate(im_idx):
                self.viewer.dims.set_point(a, v)

        except KeyError:  # add the new layer to the viewer
            seq = event.sequence
            _image = image[(np.newaxis,) * len(seq.shape)]
            layer = self.viewer.add_image(_image, name=layer_name, blending="additive")

            # dimensions labels
            labels = [i for i in seq.axis_order if i in event.index] + ["y", "x"]
            self.viewer.dims.axis_labels = labels

            # add metadata to layer
            layer.metadata["useq_sequence"] = seq
            layer.metadata["uid"] = seq.uid
            # storing event.index in addition to channel.config because it's
            # possible to have two of the same channel in one sequence.
            layer.metadata["ch_id"] = f'{event.channel.config}_idx{event.index["c"]}'

    def _on_mda_finished(self, sequence: useq.MDASequence):
        """Save layer and add increment to save name."""
        meta = self.mda.SEQUENCE_META.pop(sequence, SequenceMeta())
        save_sequence(sequence, self.viewer.layers, meta)
        # reactivate gui when mda finishes.
        self._set_enabled(True)

<<<<<<< HEAD
    # illumination
    def illumination(self):
        if hasattr(self, "_illumination"):
            self._illumination.close()
        self._illumination = IlluminationDialog(self._mmc, self)
        self._illumination.setWindowFlags(
            Qt.Window
            | Qt.WindowTitleHint
            | Qt.WindowStaysOnTopHint
            | Qt.WindowCloseButtonHint
        )
        self._illumination.show()

    # property browser
    def _show_prop_browser(self):
        pb = PropBrowser(self._mmc, self)
        pb.exec()

    # channels
    def _refresh_channel_list(self):
        guessed_channel_list = self._mmc.getOrGuessChannelGroup()

        if not guessed_channel_list:
            self.snap_channel_comboBox.clear()
            self.mda.clear_channel()
            self.explorer.clear_channel()
            return

        if len(guessed_channel_list) == 1:
            self._set_channel_group(guessed_channel_list[0])
        else:
            # if guessed_channel_list has more than 1 possible channel group,
            # you can select the correct one through a combobox
            ch = SelectDeviceFromCombobox(
                guessed_channel_list,
                "Select Channel Group:",
                self,
            )
            ch.val_changed.connect(self._set_channel_group)
            ch.show()

    def _set_channel_group(self, guessed_channel: str):
        channel_group = guessed_channel
        self._mmc.setChannelGroup(channel_group)
        channel_list = list(self._mmc.getAvailableConfigs(channel_group))
        with blockSignals(self.snap_channel_comboBox):
            self.snap_channel_comboBox.clear()
            self.snap_channel_comboBox.addItems(channel_list)
            self.snap_channel_comboBox.setCurrentText(
                self._mmc.getCurrentConfig(channel_group)
            )

    def _change_channel_main_gui(self, group: str, newChannel: str = None):

        if not newChannel:
            newChannel = group

        if self._mmc.getChannelGroup() and newChannel in list(
            self._mmc.getAvailableConfigs(self._mmc.getChannelGroup())
        ):

            if newChannel != self.snap_channel_comboBox.currentText():
                with blockSignals(self.snap_channel_comboBox):
                    self.snap_channel_comboBox.setCurrentText(newChannel)
            else:
                self._mmc.setConfig(
                    self._mmc.getChannelGroup(), newChannel
                )  # -> configSet
                self._change_cbox_if_in_table(self._mmc.getChannelGroup(), newChannel)

    def _change_cbox_if_in_table(self, group: str, preset: str):
        if not group or not preset:
            return
        matching_items = self.table.native.findItems(group, Qt.MatchExactly)
        row = matching_items[0].row()
        gp, wdg = self.table.data[row]
        if group == gp and wdg.value != preset:
            with blockSignals(wdg.native):
                wdg.value = preset

    def _update_channels_combobox(self):
        # populate gui channel combobox when creating/modifying the channel group
        if not self._mmc.getChannelGroup():
            self._refresh_channel_list()
        else:
            channel_list = list(
                self._mmc.getAvailableConfigs(self._mmc.getChannelGroup())
            )
            cbox_list = [
                self.snap_channel_comboBox.itemText(i)
                for i in range(self.snap_channel_comboBox.count())
            ]
            channel_list.sort()
            cbox_list.sort()
            if channel_list != cbox_list:
                self._refresh_channel_list()

=======
    # exposure time
    def _update_exp(self, exposure: float):
        self._mmc.setExposure(exposure)
        if self.streaming_timer:
            self.streaming_timer.setInterval(int(exposure))
            self._mmc.stopSequenceAcquisition()
            self._mmc.startContinuousSequenceAcquisition(exposure)

    def _on_exp_change(self, camera: str, exposure: float):
        with blockSignals(self.tab.exp_spinBox):
            self.tab.exp_spinBox.setValue(exposure)
        if self.streaming_timer:
            self.streaming_timer.setInterval(int(exposure))

    # illumination
    def illumination(self):
        if hasattr(self, "_illumination"):
            self._illumination.close()
        self._illumination = IlluminationDialog(self._mmc, self)
        self._illumination.setWindowFlags(
            Qt.Window
            | Qt.WindowTitleHint
            | Qt.WindowStaysOnTopHint
            | Qt.WindowCloseButtonHint
        )
        self._illumination.show()

    # property browser
    def _show_prop_browser(self):
        pb = PropBrowser(self._mmc, self)
        pb.exec()

    # channels
    def _refresh_channel_list(self):
        guessed_channel_list = self._mmc.getOrGuessChannelGroup()

        if not guessed_channel_list:
            return

        if len(guessed_channel_list) == 1:
            self._set_channel_group(guessed_channel_list[0])
        else:
            # if guessed_channel_list has more than 1 possible channel group,
            # you can select the correct one through a combobox
            ch = SelectDeviceFromCombobox(
                guessed_channel_list,
                "Select Channel Group:",
                self,
            )
            ch.val_changed.connect(self._set_channel_group)
            ch.show()

    def _set_channel_group(self, guessed_channel: str):
        channel_group = guessed_channel
        self._mmc.setChannelGroup(channel_group)
        channel_list = self._mmc.getAvailableConfigs(channel_group)
        with blockSignals(self.tab.snap_channel_comboBox):
            self.tab.snap_channel_comboBox.clear()
            self.tab.snap_channel_comboBox.addItems(channel_list)
            self.tab.snap_channel_comboBox.setCurrentText(
                self._mmc.getCurrentConfig(channel_group)
            )

    def _on_config_set(self, groupName: str, configName: str):
        if groupName == self._mmc.getOrGuessChannelGroup():
            with blockSignals(self.tab.snap_channel_comboBox):
                self.tab.snap_channel_comboBox.setCurrentText(configName)

    def _channel_changed(self, newChannel: str):
        self._mmc.setConfig(self._mmc.getChannelGroup(), newChannel)

>>>>>>> bb7d40cd
    # objectives
    def _refresh_objective_options(self):

        obj_dev_list = self._mmc.guessObjectiveDevices()
        # e.g. ['TiNosePiece']

        if not obj_dev_list:
            self.objective_comboBox.clear()
            return

        if len(obj_dev_list) == 1:
            self._set_objectives(obj_dev_list[0])
        else:
            # if obj_dev_list has more than 1 possible objective device,
            # you can select the correct one through a combobox
            obj = SelectDeviceFromCombobox(
                obj_dev_list,
                "Select Objective Device:",
                self,
            )
            obj.val_changed.connect(self._set_objectives)
            obj.show()

    def _set_objectives(self, obj_device: str):

        obj_dev, obj_cfg, presets = self._get_objective_device(obj_device)

        if obj_dev and obj_cfg and presets:
            current_obj = self._mmc.getCurrentConfig(obj_cfg)
        else:
            current_obj = self._mmc.getState(obj_dev)
            presets = list(self._mmc.getStateLabels(obj_dev))
        self._add_objective_to_gui(current_obj, presets)

    def _get_objective_device(self, obj_device: str):
        # check if there is a configuration group for the objectives
        for cfg_groups in self._mmc.getAvailableConfigGroups():
            # e.g. ('Camera', 'Channel', 'Objectives')

            presets = self._mmc.getAvailableConfigs(cfg_groups)

            if not presets:
                continue

            cfg_data = self._mmc.getConfigData(
                cfg_groups, presets[0]
            )  # first group option e.g. TINosePiece: State=1

            device = cfg_data.getSetting(0).getDeviceLabel()
            # e.g. TINosePiece

            if device == obj_device:
                self.objectives_device = device
                self.objectives_cfg = cfg_groups
                return self.objectives_device, self.objectives_cfg, presets

        self.objectives_device = obj_device
        return self.objectives_device, None, None

<<<<<<< HEAD
    def _add_objective_to_gui(self, current_obj, presets: list):
        with blockSignals(self.objective_comboBox):
            self.objective_comboBox.clear()

            if "_____" in presets:
                presets.pop(-1)

            self.objective_comboBox.addItems(presets)

=======
    def _add_objective_to_gui(self, current_obj, presets):
        with blockSignals(self.obj.objective_comboBox):
            self.obj.objective_comboBox.clear()
            self.obj.objective_comboBox.addItems(presets)
>>>>>>> bb7d40cd
            if isinstance(current_obj, int):
                self.obj.objective_comboBox.setCurrentIndex(current_obj)
            else:
                self.obj.objective_comboBox.setCurrentText(current_obj)
            self._update_pixel_size()
            return

    def _update_pixel_size(self):
        # if pixel size is already set -> return
        if bool(self._mmc.getCurrentPixelSizeConfig()):
            return
        # if not, create and store a new pixel size config for the current objective.
        curr_obj = self._mmc.getProperty(self.objectives_device, "Label")
        # get magnification info from the current objective label
        match = re.search(r"(\d{1,3})[xX]", curr_obj)
        if match:
            mag = int(match.groups()[0])

<<<<<<< HEAD
            if self.px_size_doubleSpinBox.value() == 1.0:
                return

            image_pixel_size = self.px_size_doubleSpinBox.value() / mag
=======
            if self.cam.px_size_doubleSpinBox.value() == 1.0:
                return

            image_pixel_size = self.cam.px_size_doubleSpinBox.value() / mag
>>>>>>> bb7d40cd
            px_cgf_name = f"px_size_{curr_obj}"
            # set image pixel sixe (x,y) for the newly created pixel size config
            self._mmc.definePixelSizeConfig(
                px_cgf_name, self.objectives_device, "Label", curr_obj
            )
            self._mmc.setPixelSizeUm(px_cgf_name, image_pixel_size)
            self._mmc.setPixelSizeConfig(px_cgf_name)
        # if it does't match, px size is set to 0.0

<<<<<<< HEAD
    def _change_objective_main_gui(self, group: str, objective: str = None):

        if not objective:
            objective = group

        if self.objective_comboBox.count() <= 0:
            return
        if self.objectives_device == "":
            return

        if self.objectives_cfg and objective in list(
            self._mmc.getAvailableConfigs(self.objectives_cfg)
        ):

            if objective != self.objective_comboBox.currentText():
                with blockSignals(self.objective_comboBox):
                    self.objective_comboBox.setCurrentText(objective)
            else:
                self._mmc.setConfig(
                    self.objectives_cfg, self.objective_comboBox.currentText()
                )  # -> configSet

            self._change_cbox_if_in_table(self.objectives_cfg, objective)

        else:
            objective_list = [
                self.objective_comboBox.itemText(i)
                for i in range(self.objective_comboBox.count())
            ]
            if objective in objective_list:
                self._mmc.setProperty(
                    self.objectives_device,
                    "Label",
                    self.objective_comboBox.currentText(),
                )  # -> propertyChanged

        self._update_pixel_size()

    def _update_objectives_combobox(self):
        # populate objective combobox when creating/modifying objective group
        if not self.objectives_cfg:
            self._refresh_objective_options()
        else:
            obj_gp_list = [
                self.objective_comboBox.itemText(i)
                for i in range(self.objective_comboBox.count())
            ]
            obj_cfg_list = list(self._mmc.getAvailableConfigs(self.objectives_cfg))
            obj_gp_list.sort()
            obj_cfg_list.sort()

            if (
                obj_gp_list != obj_cfg_list
                or obj_gp_list is None
                or obj_cfg_list is None
            ):
                self._refresh_objective_options()

    def _on_objective_dev_prop_val_changed(self, dev: str, prop: str, val: str):
        if dev == self.objectives_device:
            current_obj = self._mmc.getCurrentConfig(self.objectives_cfg)
            if current_obj != self.objective_comboBox.currentText():
                with blockSignals(self.objective_comboBox):
                    self.objective_comboBox.setCurrentText(current_obj)
            if self.objectives_cfg:
                self._change_cbox_if_in_table(self.objectives_cfg, current_obj)

    def _update_px_size(self, group: str, preset: str):
        if group == self.objectives_cfg:
            self._update_pixel_size()
=======
    def change_objective(self):
        if self.obj.objective_comboBox.count() <= 0:
            return

        if self.objectives_device == "":
            return

        zdev = self._mmc.getFocusDevice()

        currentZ = self._mmc.getZPosition()
        self._mmc.setPosition(zdev, 0)
        self._mmc.waitForDevice(zdev)

        try:
            self._mmc.setConfig(
                self.objectives_cfg, self.obj.objective_comboBox.currentText()
            )
        except ValueError:
            self._mmc.setProperty(
                self.objectives_device,
                "Label",
                self.obj.objective_comboBox.currentText(),
            )

        self._mmc.waitForDevice(self.objectives_device)
        self._mmc.setPosition(zdev, currentZ)
        self._mmc.waitForDevice(zdev)

        self._update_pixel_size()
>>>>>>> bb7d40cd

    # stages
    def _refresh_positions(self):
        if self._mmc.getXYStageDevice():
            x, y = self._mmc.getXPosition(), self._mmc.getYPosition()
            self._on_xy_stage_position_changed(self._mmc.getXYStageDevice(), x, y)
            self.XY_groupBox.setEnabled(True)
        else:
            self.XY_groupBox.setEnabled(False)
        if self._mmc.getFocusDevice():
<<<<<<< HEAD
            self.z_lineEdit.setText(f"{self._mmc.getZPosition():.1f}")
            self.Z_groupBox.setEnabled(True)
        else:
            self.Z_groupBox.setEnabled(False)
=======
            self.stages.z_lineEdit.setText(f"{self._mmc.getZPosition():.1f}")

    def _refresh_xyz_devices(self):

        # since there is no offset control yet:
        self.stages.offset_Z_groupBox.setEnabled(False)

        self.stages.focus_device_comboBox.clear()
        self.stages.xy_device_comboBox.clear()

        xy_stage_devs = list(self._mmc.getLoadedDevicesOfType(DeviceType.XYStageDevice))

        focus_devs = list(self._mmc.getLoadedDevicesOfType(DeviceType.StageDevice))

        if not xy_stage_devs:
            self.stages.XY_groupBox.setEnabled(False)
        else:
            self.stages.XY_groupBox.setEnabled(True)
            self.stages.xy_device_comboBox.addItems(xy_stage_devs)
            self._set_xy_stage_device()

        if not focus_devs:
            self.stages.Z_groupBox.setEnabled(False)
        else:
            self.stages.Z_groupBox.setEnabled(True)
            self.stages.focus_device_comboBox.addItems(focus_devs)
            self._set_focus_device()

    def _set_xy_stage_device(self):
        if not self.stages.xy_device_comboBox.count():
            return
        self._mmc.setXYStageDevice(self.stages.xy_device_comboBox.currentText())

    def _set_focus_device(self):
        if not self.stages.focus_device_comboBox.count():
            return
        self._mmc.setFocusDevice(self.stages.focus_device_comboBox.currentText())
>>>>>>> bb7d40cd

    def _on_xy_stage_position_changed(self, name, x, y):
        self.stages.x_lineEdit.setText(f"{x:.1f}")
        self.stages.y_lineEdit.setText(f"{y:.1f}")

    def _on_stage_position_changed(self, name, value):
        if "z" in name.lower():  # hack
            self.stages.z_lineEdit.setText(f"{value:.1f}")

    def stage_x_left(self):
        self._mmc.setRelativeXYPosition(
            -float(self.stages.xy_step_size_SpinBox.value()), 0.0
        )
        if self.stages.snap_on_click_checkBox.isChecked():
            self.snap()

    def stage_x_right(self):
        self._mmc.setRelativeXYPosition(
            float(self.stages.xy_step_size_SpinBox.value()), 0.0
        )
        if self.stages.snap_on_click_checkBox.isChecked():
            self.snap()

    def stage_y_up(self):
        self._mmc.setRelativeXYPosition(
            0.0,
            float(self.stages.xy_step_size_SpinBox.value()),
        )
        if self.stages.snap_on_click_checkBox.isChecked():
            self.snap()

    def stage_y_down(self):
        self._mmc.setRelativeXYPosition(
            0.0,
            -float(self.stages.xy_step_size_SpinBox.value()),
        )
        if self.stages.snap_on_click_checkBox.isChecked():
            self.snap()

    def stage_z_up(self):
<<<<<<< HEAD
        self._mmc.setRelativePosition(float(self.z_step_size_doubleSpinBox.value()))
        if self.snap_on_click_z_checkBox.isChecked():
            self.snap()

    def stage_z_down(self):
        self._mmc.setRelativePosition(-float(self.z_step_size_doubleSpinBox.value()))
        if self.snap_on_click_z_checkBox.isChecked():
            self.snap()

    def _on_stages_dev_prop_val_changed(self, dev: str, prop: str, val: str):
        if dev in [self._mmc.getXYStageDevice(), self._mmc.getFocusDevice()]:
            self._refresh_positions()

=======
        self._mmc.setRelativePosition(
            float(self.stages.z_step_size_doubleSpinBox.value())
        )
        if self.stages.snap_on_click_checkBox.isChecked():
            self.snap()

    def stage_z_down(self):
        self._mmc.setRelativePosition(
            -float(self.stages.z_step_size_doubleSpinBox.value())
        )
        if self.stages.snap_on_click_checkBox.isChecked():
            self.snap()

>>>>>>> bb7d40cd
    # camera
    def _refresh_camera_options(self):
        cam_device = self._mmc.getCameraDevice()
        if not cam_device:
<<<<<<< HEAD
            return
        cam_props = self._mmc.getDevicePropertyNames(cam_device)
        if "Binning" in cam_props:
            bin_opts = self._mmc.getAllowedPropertyValues(cam_device, "Binning")
            with blockSignals(self.bin_comboBox):
                self.bin_comboBox.clear()
                self.bin_comboBox.addItems(bin_opts)
                self.bin_comboBox.setCurrentText(
                    self._mmc.getProperty(cam_device, "Binning")
                )

        if "PixelType" in cam_props:
            px_t = self._mmc.getAllowedPropertyValues(cam_device, "PixelType")
            with blockSignals(self.bit_comboBox):
                self.bit_comboBox.clear()
                self.bit_comboBox.addItems(px_t)
                self.bit_comboBox.setCurrentText(
                    self._mmc.getProperty(cam_device, "PixelType")
                )

    def bit_changed(self, group: str, value: str = None):

        if not value:
            value = group

        if self.bit_comboBox.count() == 0:
            return

        items = [
            self.bit_comboBox.itemText(i) for i in range(self.bit_comboBox.count())
        ]

        if value not in items:
            try:
                dev_prop_val = [
                    (k[0], k[1], k[2]) for k in self._mmc.getConfigData(group, value)
                ]
                for d, p, v in dev_prop_val:
                    self._update_camera_props(d, p, v)
            except ValueError:
                pass
            return

        bits = self.bit_comboBox.currentText()

        if value != bits:
            with blockSignals(self.bit_comboBox):
                self.bit_comboBox.setCurrentText(value)
        else:
            cd = self._mmc.getCameraDevice()
            self._mmc.setProperty(cd, "PixelType", bits)  # -> propertyChanged

        self._change_item_if_in_table(value, items)

    def bin_changed(self, group: str, value: str = None):

        if not value:
            value = group

        if self.bin_comboBox.count() == 0:
            return

        items = [
            self.bin_comboBox.itemText(i) for i in range(self.bin_comboBox.count())
        ]

        if value not in items:
            try:
                dev_prop_val = [
                    (k[0], k[1], k[2]) for k in self._mmc.getConfigData(group, value)
                ]
                for d, p, v in dev_prop_val:
                    self._update_camera_props(d, p, v)
            except ValueError:
                pass
            return

        bins = self.bin_comboBox.currentText()

        if value != bins:
            with blockSignals(self.bin_comboBox):
                self.bin_comboBox.setCurrentText(value)
        else:
            cd = self._mmc.getCameraDevice()
            self._mmc.setProperty(cd, "Binning", bins)  # -> propertyChanged

        self._change_item_if_in_table(value, items)

    def _change_item_if_in_table(self, value: str, items: list):
        if not value or not items:
            return
        for row in range(self.table.shape[0]):
            _, wdg = self.table.data[row]
            if not isinstance(wdg, ComboBox):
                continue
            if set(wdg.choices) != set(items):
                continue
            if value != wdg.value:
                with blockSignals(wdg.native):
                    wdg.value = value

    def _update_camera_props(self, dev: str, prop: str, val: str):
        if dev == self._mmc.getCameraDevice() and prop in {"Binning", "PixelType"}:
            self._refresh_camera_options()

    # exposure time
    def _update_exp(self, exposure: float):
        self._mmc.setExposure(exposure)
        if self.streaming_timer:
            self.streaming_timer.setInterval(int(exposure))
            self._mmc.stopSequenceAcquisition()
            self._mmc.startContinuousSequenceAcquisition(exposure)

    def _on_exp_change(self, camera: str, exposure: float):
        # change exposure spinbox
        with blockSignals(self.exp_spinBox):
            self.exp_spinBox.setValue(exposure)

        props = self._mmc.getDevicePropertyNames(camera)
        exp_prop = [p for p in props if self.EXP.search(p)]
        if not exp_prop:
            return
        for prp in exp_prop:
            # change exposure if in table
            self._change_if_in_table(camera, prp, exposure)

        if self.streaming_timer:
            self.streaming_timer.setInterval(int(exposure))
            self._mmc.stopSequenceAcquisition()
            self._mmc.startContinuousSequenceAcquisition(exposure)

    def _update_exp_time_val(self, dev: str, prop: str, val: str):
        # change exposure spinbox
        if dev == self._mmc.getCameraDevice() and self.EXP.search(prop):
            try:
                if self.exp_spinBox.value() != float(val):
                    with blockSignals(self.exp_spinBox):
                        self.exp_spinBox.setValue(float(val))
                    # change exposure if in table
                    self._change_if_in_table(dev, prop, val)
            except ValueError:
                # if val cannot be converted to float
                pass

    # groups and presets
    def _get_dict_group_presets_table_data(self, dc: dict):

        dc.clear()

        for row in range(self.table.shape[0]):

            group, wdg = self.table.data[row]

            if isinstance(wdg, WDG_TYPE):
                dc.setdefault(group, {}).setdefault(wdg.name, {}).setdefault(
                    "dev_prop_val", []
                ).append((wdg.annotation[0], wdg.annotation[1], wdg.annotation[2]))

            else:

                try:
                    for p in wdg.choices:
                        dev_prop_val = [
                            (key[0], key[1], key[2])
                            for key in self._mmc.getConfigData(group, p)
                        ]

                        dc.setdefault(str(group), {}).setdefault(str(p), {}).setdefault(
                            "dev_prop_val", []
                        ).append(dev_prop_val)

                except ValueError:
                    p = list(self._mmc.getAvailableConfigs(group))
                    dev_prop_val = [
                        (key[0], key[1], key[2])
                        for key in self._mmc.getConfigData(group, p[0])
                    ]
                    dc.setdefault(str(group), {}).setdefault(str(p), {}).setdefault(
                        "dev_prop_val", []
                    ).append(dev_prop_val)

    def _change_if_in_table(self, dev, prop, val):
        if not dev or not prop or not val:
            return
        row = self.table.native.rowCount()
        for r in range(row):
            _, wdg = self.table.data[r]
            if not wdg:
                continue
            if not wdg.annotation:
                continue
            if dev != wdg.annotation[0]:
                continue
            if prop == wdg.annotation[1]:
                if isinstance(wdg, Slider):
                    val = int(val)
                elif isinstance(wdg, FloatSlider):
                    val = float(val)
                if val != wdg.value:
                    with blockSignals(wdg.native):
                        wdg.value = val

    def _on_configGroupChanged(self, group: str):
        if self._mmc.getCurrentConfigFromCache(group):
            return
        row = self.table.native.rowCount()
        for r in range(row):
            gp, wdg = self.table.data[r]
            if not wdg:
                continue
            if group == gp:
                with blockSignals(wdg.native):
                    wdg.value = "_____"

    def _create_group_presets(self):
        if hasattr(self, "edit_gp_ps_widget"):
            self.edit_gp_ps_widget.close()
        if hasattr(self, "create_gp_ps_widget"):
            self.create_gp_ps_widget.close()

        self.create_gp_ps_widget = GroupConfigurations(self._mmc, self)
        self.create_gp_ps_widget.setWindowFlags(
            Qt.Window
            | Qt.WindowTitleHint
            | Qt.WindowStaysOnTopHint
            | Qt.WindowCloseButtonHint
        )
        self.create_gp_ps_widget.new_group_preset.connect(
            self._update_group_preset_table
        )

        self.create_gp_ps_widget._reset_comboboxes()
        try:
            (
                gp,
                pst,
                _to_find,
                _to_find_list,
            ) = self.groups_and_presets._edit_selected_group_preset()

            self.create_gp_ps_widget._set_checkboxes_status(
                gp, pst, _to_find, _to_find_list
            )
            self.create_gp_ps_widget.group_le.value = gp
            self.create_gp_ps_widget.preset_le.value = ""

        except TypeError:
            # if no row selected or row > 1 selected or wdg.name = "None"
            self.table.native.clearSelection()

        self.create_gp_ps_widget.show()

    def _check_preset_dev_prop_val(self, group, presets):
        dpv = 0
        for p in presets:
            dev_prop_val = [
                (k[0], k[1], k[2]) for k in self._mmc.getConfigData(group, p)
            ]
            dpv += len(dev_prop_val)
        return dpv

    def _update_group_preset_table(self, group: str, preset: str):
        logger.debug(f"[create] signal recived: {group}, {preset}")

        groups_list = list(self._mmc.getAvailableConfigGroups())
        from_dict = [g for g in groups_list if self.dict_group_presets_table.get(g)]
        groups_diff = list(set(groups_list) ^ set(from_dict))

        if group in groups_diff:
            self._new_wdg(group, [preset])

        else:
            presets = list(self._mmc.getAvailableConfigs(group))
            if "None" in presets:
                if len(presets) > 1:
                    self._mmc.deleteConfig(group, "None")
                    idx = presets.index("None")
                    presets.pop(idx)
                matching_items = self.table.native.findItems(group, Qt.MatchExactly)
                row = matching_items[0].row()
                self.table.native.removeRow(row)
                self._new_wdg(group, presets)

            else:
                n_dev_prop_val = self._check_preset_dev_prop_val(group, presets)
                if (
                    len(presets) % n_dev_prop_val == 0
                    or n_dev_prop_val % len(presets) == 0
                ):
                    matching_items = self.table.native.findItems(group, Qt.MatchExactly)
                    row = matching_items[0].row()

                    _, wdg = self.table.data[row]
                    if isinstance(wdg, ComboBox):
                        wdg_items = list(wdg.choices)
                        prs = list(self._mmc.getAvailableConfigs(group))
                        preset_diff = list(set(wdg_items) ^ set(prs))
                        for p in preset_diff:
                            wdg_items.append(str(p))
                            logger.debug(f"{p} preset added to {group} group")
                            wdg.choices = wdg_items

                        if "_____" in wdg.choices and wdg.choices[-1] != "_____":
                            wdg.del_choice("_____")
                            items = list(wdg.choices)
                            items.append("_____")
                            wdg.choices = items

                    else:
                        prs = list(self._mmc.getAvailableConfigs(group))
                        with blockSignals(self.table.native):
                            self.table.native.removeRow(row)
                        self.table.native.insertRow(row)
                        self.table.native.setItem(row, 0, QtW.QTableWidgetItem(group))
                        new_wdg = self.groups_and_presets._set_widget(group, prs)
                        self.table.native.setCellWidget(row, 1, new_wdg.native)

                    logger.debug(f"{preset} preset added to {group} group.")

                else:
                    self._mmc.deleteConfig(group, preset)
                    self._get_dict_group_presets_table_data(
                        self.dict_group_presets_table
                    )
                    self.create_gp_ps_widget.close()
                    warnings.warn(
                        "PRESETS from the same GROUP"
                        " must have the same ('device', 'property')"
                    )

        self._get_dict_group_presets_table_data(self.dict_group_presets_table)
        self._update_objectives_combobox()
        self._update_channels_combobox()

    def _new_wdg(self, group, preset: list):
        rowPosition = self.table.native.rowCount()
        self.table.native.insertRow(rowPosition)
        self.table.native.setItem(rowPosition, 0, QtW.QTableWidgetItem(group))
        wdg = self.groups_and_presets._set_widget(group, preset)
        self.table.native.setCellWidget(rowPosition, 1, wdg.native)
        logger.debug(f"{group} group added")

    def _edit_group_presets(self):
        if hasattr(self, "create_gp_ps_widget"):
            self.create_gp_ps_widget.close()
        if not hasattr(self, "edit_gp_ps_widget"):
            self.edit_gp_ps_widget = GroupConfigurations(self._mmc, self)
            self.edit_gp_ps_widget.setWindowFlags(
                Qt.Window
                | Qt.WindowTitleHint
                | Qt.WindowStaysOnTopHint
                | Qt.WindowCloseButtonHint
            )
            self.edit_gp_ps_widget.group_le.native.setReadOnly(True)
            self.edit_gp_ps_widget.preset_le.native.setReadOnly(True)
            self.edit_gp_ps_widget.new_group_preset.connect(
                self._update_group_preset_table_edit
            )
        self.edit_gp_ps_widget._reset_comboboxes()
        try:
            (
                group,
                preset,
                _to_find,
                _to_find_list,
            ) = self.groups_and_presets._edit_selected_group_preset()

            if not preset:
                self.edit_gp_ps_widget.preset_le.native.setReadOnly(False)

            self.edit_gp_ps_widget._set_checkboxes_status(
                group, preset, _to_find, _to_find_list
            )
            self.edit_gp_ps_widget.show()

        except TypeError:
            # if no row or row>1 selected
            pass

    def _update_group_preset_table_edit(self, group: str, preset: str):
        logger.debug(f"[edit] signal recived: {group}, {preset}")

        dev_prop_val_new = [
            (key[0], key[1], key[2]) for key in self._mmc.getConfigData(group, preset)
        ]

        dpv_list = self.dict_group_presets_table[group][preset].get("dev_prop_val")[0]

        if dpv_list == dev_prop_val_new:
            if hasattr(self, "edit_gp_ps_widget"):
                self.edit_gp_ps_widget.close()
=======
>>>>>>> bb7d40cd
            return
        cam_props = self._mmc.getDevicePropertyNames(cam_device)
        if "Binning" in cam_props:
            bin_opts = self._mmc.getAllowedPropertyValues(cam_device, "Binning")
            with blockSignals(self.cam.bin_comboBox):
                self.cam.bin_comboBox.clear()
                self.cam.bin_comboBox.addItems(bin_opts)
                self.cam.bin_comboBox.setCurrentText(
                    self._mmc.getProperty(cam_device, "Binning")
                )

<<<<<<< HEAD
        dev_prop_new = [(x[0], x[1]) for x in dev_prop_val_new]

        presets = self._mmc.getAvailableConfigs(group)

        for p in presets:
            if p == preset and len(presets) > 1:
                continue

            dev_prop_val_old = [
                (key[0], key[1], key[2]) for key in self._mmc.getConfigData(group, p)
            ]

            _already_present = []
            for dpv in dev_prop_val_old:
                if (dpv[0], dpv[1]) in dev_prop_new:
                    _already_present.append(dpv)
                    for idx, s in enumerate(dev_prop_val_new):
                        if (s[0], s[1]) == (dpv[0], dpv[1]):
                            dev_prop_val_new.pop(idx)
                            break

            new_wdg_dpv = _already_present + dev_prop_val_new

            self._delete_preset_and_recreate(group, p, new_wdg_dpv, preset)

        self._get_dict_group_presets_table_data(self.dict_group_presets_table)

        if hasattr(self, "edit_gp_ps_widget"):
            self.edit_gp_ps_widget.close()

    def _delete_preset_and_recreate(self, group, p, new_wdg_dpv, preset):
        self._mmc.deleteConfig(group, p)
        for i in new_wdg_dpv:
            dev = i[0]
            prop = i[1]
            val = i[2]
            self._mmc.defineConfig(group, p, dev, prop, val)
        self._create_and_add_widget(group, preset)

    def _create_and_add_widget(self, group, current_preset):
        wdg_items = list(self._mmc.getAvailableConfigs(group))
        new_wdg = self.groups_and_presets._set_widget(group, wdg_items)
        matching_items = self.table.native.findItems(group, Qt.MatchExactly)
        row = matching_items[0].row()
        with blockSignals(new_wdg.native):
            self.table.native.removeCellWidget(row, 1)
            self.table.native.setCellWidget(row, 1, new_wdg.native)
            new_wdg.value = current_preset

    def _open_rename_widget(self):
        self._rw = RenameGroupPreset(self)
        self._rw.setWindowFlags(
            Qt.Window | Qt.WindowTitleHint | Qt.WindowStaysOnTopHint
        )
        self._rw.button.clicked.connect(self._rename_group_preset)
        # populate the rename widget with the group/preset to rename
        try:
            self.old_g, self.old_p = self._populate_rename_widget(self.table)
            self._rw.show()
        except TypeError:
            warnings.warn("Select one row!")

    def _populate_rename_widget(self, table):
        selected_row = [r.row() for r in table.native.selectedIndexes()]

        if not selected_row or len(selected_row) > 1:
            return

        groupname = table.data[selected_row[0]][0]
        wdg = table.data[selected_row[0]][1]

        if isinstance(wdg, ComboBox):
            curr_preset = wdg.value
        else:
            curr_preset = wdg.name.translate({ord(c): None for c in "[]'"})

        self._rw.gp_lineedit.value = groupname
        self._rw.ps_lineedit.value = curr_preset

        return groupname, curr_preset

    def _rename_group_preset(self):

        ch_group = self._mmc.getChannelGroup()

        new_g = self._rw.gp_lineedit.value
        new_p = self._rw.ps_lineedit.value

        self._rw.close()

        self._mmc.renameConfigGroup(self.old_g, new_g)
        self._mmc.renameConfig(new_g, self.old_p, new_p)

        matching_items = self.table.native.findItems(self.old_g, Qt.MatchExactly)
        row = matching_items[0].row()
        gp, _ = self.table.data[row]

        self.table.native.removeCellWidget(row, 0)
        self.table.native.setItem(row, 0, QtW.QTableWidgetItem(new_g))

        current_wdg = self.table.data[row, 1]

        wdg_items = list(self._mmc.getAvailableConfigs(new_g))

        new_wdg = self.groups_and_presets._set_widget(new_g, wdg_items)

        with blockSignals(new_wdg.native):
            self.table.native.removeCellWidget(row, 1)
            self.table.native.setCellWidget(row, 1, new_wdg.native)
            new_wdg.value = (
                current_wdg.value if isinstance(new_wdg, WDG_TYPE) else new_p
            )
        # update current channel group if if == gp
        if gp == ch_group:
            self._set_channel_group(new_g)
        # update current objective group if == gp
        if gp == self.objectives_cfg:
            self.objectives_cfg = new_g
            self._add_objective_to_gui(new_p, wdg_items)

        logger.debug(f"{self.old_g}-{self.old_p} renamed in {new_g}-{new_p}")

        self._get_dict_group_presets_table_data(self.dict_group_presets_table)

    def _get_save_path(self):
        path_and_filename, _ = QtW.QFileDialog.getSaveFileName(
            self, "Save cfg File", "", ""
        )
        return path_and_filename

    def _save_cfg(self, path_and_filename: str):
        if not path_and_filename:
            path_and_filename = self._get_save_path()
        if ".cfg" in path_and_filename:
            savename = path_and_filename
        else:
            savename = f"{path_and_filename}.cfg"
        self._mmc.saveSystemConfiguration(savename)

    def _refresh_if_deleted(self, group: str):
        if group == self.objectives_cfg:
            self._refresh_objective_options()
        if group == self._mmc.getChannelGroup() or not self._mmc.getChannelGroup():
            self._refresh_channel_list()
        self._get_dict_group_presets_table_data(self.dict_group_presets_table)
=======
        if "PixelType" in cam_props:
            px_t = self._mmc.getAllowedPropertyValues(cam_device, "PixelType")
            with blockSignals(self.cam.bit_comboBox):
                self.cam.bit_comboBox.clear()
                self.cam.bit_comboBox.addItems(px_t)
                self.cam.bit_comboBox.setCurrentText(
                    self._mmc.getProperty(cam_device, "PixelType")
                )

    def bit_changed(self):
        if self.cam.bit_comboBox.count() > 0:
            bits = self.cam.bit_comboBox.currentText()
            self._mmc.setProperty(self._mmc.getCameraDevice(), "PixelType", bits)

    def bin_changed(self):
        if self.cam.bin_comboBox.count() > 0:
            bins = self.cam.bin_comboBox.currentText()
            cd = self._mmc.getCameraDevice()
            self._mmc.setProperty(cd, "Binning", bins)
>>>>>>> bb7d40cd
<|MERGE_RESOLUTION|>--- conflicted
+++ resolved
@@ -7,29 +7,18 @@
 
 import napari
 import numpy as np
-<<<<<<< HEAD
 from loguru import logger
 from magicgui.widgets import ComboBox, FloatSlider, LineEdit, Slider
-from pymmcore_plus import CMMCorePlus, RemoteMMCore
-from pymmcore_plus._util import find_micromanager
-from qtpy import QtWidgets as QtW
-from qtpy import uic
-from qtpy.QtCore import QSize, Qt, QTimer, Signal
-=======
 from pymmcore_plus import CMMCorePlus, DeviceType, RemoteMMCore
 from pymmcore_plus._util import find_micromanager
 from qtpy import QtWidgets as QtW
 from qtpy.QtCore import Qt, QTimer
->>>>>>> bb7d40cd
 from qtpy.QtGui import QColor, QIcon
 from superqt.utils import create_worker
 
 from ._camera_roi import CameraROI
-<<<<<<< HEAD
 from ._group_and_presets_tab import GroupPresetWidget, RenameGroupPreset
-=======
 from ._gui import MicroManagerWidget
->>>>>>> bb7d40cd
 from ._illumination import IlluminationDialog
 from ._properties_table_with_checkbox import GroupConfigurations
 from ._saving import save_sequence
@@ -55,85 +44,15 @@
 WDG_TYPE = (FloatSlider, Slider, LineEdit)
 
 
-<<<<<<< HEAD
-class _MainUI:
-    UI_FILE = str(Path(__file__).parent / "_ui" / "micromanager_gui.ui")
-
-    # The UI_FILE above contains these objects:
-    cfg_LineEdit: QtW.QLineEdit
-    browse_cfg_Button: QtW.QPushButton
-    load_cfg_Button: QtW.QPushButton
-    objective_groupBox: QtW.QGroupBox
-    objective_comboBox: QtW.QComboBox
-    camera_groupBox: QtW.QGroupBox
-    bin_comboBox: QtW.QComboBox
-    bit_comboBox: QtW.QComboBox
-    position_groupBox: QtW.QGroupBox
-    x_lineEdit: QtW.QLineEdit
-    y_lineEdit: QtW.QLineEdit
-    z_lineEdit: QtW.QLineEdit
-    stage_groupBox: QtW.QGroupBox
-    XY_groupBox: QtW.QGroupBox
-    Z_groupBox: QtW.QGroupBox
-    left_Button: QtW.QPushButton
-    right_Button: QtW.QPushButton
-    y_up_Button: QtW.QPushButton
-    y_down_Button: QtW.QPushButton
-    up_Button: QtW.QPushButton
-    down_Button: QtW.QPushButton
-    xy_step_size_SpinBox: QtW.QSpinBox
-    z_step_size_doubleSpinBox: QtW.QDoubleSpinBox
-    tabWidget: QtW.QTabWidget
-    snap_live_tab: QtW.QWidget
-    multid_tab: QtW.QWidget
-    snap_channel_groupBox: QtW.QGroupBox
-    snap_channel_comboBox: QtW.QComboBox
-    exp_spinBox: QtW.QDoubleSpinBox
-    snap_Button: QtW.QPushButton
-    live_Button: QtW.QPushButton
-    max_min_val_label: QtW.QLabel
-    px_size_doubleSpinBox: QtW.QDoubleSpinBox
-    properties_Button: QtW.QPushButton
-    cam_roi_comboBox: QtW.QComboBox
-    crop_Button: QtW.QPushButton
-    illumination_Button: QtW.QPushButton
-    snap_on_click_xy_checkBox: QtW.QCheckBox
-    snap_on_click_z_checkBox: QtW.QCheckBox
-
-    def setup_ui(self):
-        uic.loadUi(self.UI_FILE, self)  # load QtDesigner .ui file
-
-        # button icons
-        for attr, icon in [
-            ("left_Button", "left_arrow_1_green.svg"),
-            ("right_Button", "right_arrow_1_green.svg"),
-            ("y_up_Button", "up_arrow_1_green.svg"),
-            ("y_down_Button", "down_arrow_1_green.svg"),
-            ("up_Button", "up_arrow_1_green.svg"),
-            ("down_Button", "down_arrow_1_green.svg"),
-            ("snap_Button", "cam.svg"),
-            ("live_Button", "vcam.svg"),
-        ]:
-            btn = getattr(self, attr)
-            btn.setIcon(QIcon(str(ICONS / icon)))
-            btn.setIconSize(QSize(30, 30))
-
-
-class MainWindow(QtW.QWidget, _MainUI):
-
-    update_cbox_widget = Signal(str, str)
-
-    def __init__(self, viewer: napari.viewer.Viewer, remote=False, log: logger = False):
-=======
 class MainWindow(MicroManagerWidget):
     def __init__(
         self,
         viewer: napari.viewer.Viewer,
         remote=False,
         mmc: CMMCorePlus | RemoteMMCore = None,
+        log: logger = False,
     ):
 
->>>>>>> bb7d40cd
         super().__init__()
 
         # to disable the logger
@@ -157,14 +76,10 @@
         self.EXP = re.compile("(Exp(osure)?)s?", re.IGNORECASE)
 
         # create connection to mmcore server or process-local variant
-<<<<<<< HEAD
-        self._mmc = RemoteMMCore(verbose=False) if remote else CMMCorePlus()
-=======
         if mmc is not None:
             self._mmc = mmc
         else:
             self._mmc = RemoteMMCore() if remote else CMMCorePlus.instance()
->>>>>>> bb7d40cd
 
         adapter_path = find_micromanager()
         if not adapter_path:
@@ -199,9 +114,6 @@
         self.groups_and_presets.table_cbox_wdg_changed.connect(
             self._change_objective_main_gui
         )
-        self.groups_and_presets.table_cbox_wdg_changed.connect(self.bit_changed)
-        self.groups_and_presets.table_cbox_wdg_changed.connect(self.bin_changed)
-
         self.groups_and_presets.group_preset_deleted.connect(self._refresh_if_deleted)
 
         # create mda and exporer tab
@@ -220,8 +132,8 @@
         # disable gui
         self._set_enabled(False)
 
-        self.tabWidget.setMovable(True)
-        self.tabWidget.setCurrentIndex(0)
+        self.tab.tabWidget.setMovable(True)
+        self.tab.tabWidget.setCurrentIndex(0)
 
         # disable gui
         self._set_enabled(False)
@@ -245,33 +157,6 @@
         sig.propertyChanged.connect(self._change_if_in_table)
 
         # connect buttons
-<<<<<<< HEAD
-        self.load_cfg_Button.clicked.connect(self.load_cfg)
-        self.browse_cfg_Button.clicked.connect(self.browse_cfg)
-
-        self.illumination_Button.clicked.connect(self.illumination)
-        self.properties_Button.clicked.connect(self._show_prop_browser)
-
-        self.left_Button.clicked.connect(self.stage_x_left)
-        self.right_Button.clicked.connect(self.stage_x_right)
-        self.y_up_Button.clicked.connect(self.stage_y_up)
-        self.y_down_Button.clicked.connect(self.stage_y_down)
-        self.up_Button.clicked.connect(self.stage_z_up)
-        self.down_Button.clicked.connect(self.stage_z_down)
-
-        self.snap_Button.clicked.connect(self.snap)
-        self.live_Button.clicked.connect(self.toggle_live)
-
-        # connect comboBox
-        self.objective_comboBox.currentTextChanged.connect(
-            self._change_objective_main_gui
-        )
-        self.bit_comboBox.currentTextChanged.connect(self.bit_changed)
-        self.bin_comboBox.currentTextChanged.connect(self.bin_changed)
-        self.snap_channel_comboBox.currentTextChanged.connect(
-            self._change_channel_main_gui
-        )
-=======
         self.cfg.load_cfg_Button.clicked.connect(self.load_cfg)
         self.cfg.browse_cfg_Button.clicked.connect(self.browse_cfg)
         self.stages.left_Button.clicked.connect(self.stage_x_left)
@@ -292,11 +177,12 @@
         )
 
         # connect comboBox
-        self.obj.objective_comboBox.currentIndexChanged.connect(self.change_objective)
-        self.cam.bit_comboBox.currentIndexChanged.connect(self.bit_changed)
-        self.cam.bin_comboBox.currentIndexChanged.connect(self.bin_changed)
-        self.tab.snap_channel_comboBox.currentTextChanged.connect(self._channel_changed)
->>>>>>> bb7d40cd
+        self.obj.objective_comboBox.currentTextChanged.connect(
+            self._change_objective_main_gui
+        )
+        self.tab.snap_channel_comboBox.currentTextChanged.connect(
+            self._change_channel_main_gui
+        )
 
         self.cam_roi = CameraROI(
             self.viewer, self._mmc, self.cam.cam_roi_comboBox, self.cam.crop_Button
@@ -314,7 +200,6 @@
         self.viewer.layers.selection.events.active.connect(self.update_max_min)
         self.viewer.dims.events.current_step.connect(self.update_max_min)
 
-<<<<<<< HEAD
         @sig.pixelSizeChanged.connect
         def _on_px_size_changed(value):
             px_cfg = self._mmc.getCurrentPixelSizeConfig()
@@ -340,30 +225,6 @@
         def _on_channel_group_changed(channel_group: str):
             logger.debug(f"channel_group_changed. new channel group: {channel_group}")
 
-    def _set_enabled(self, enabled):
-        if self._mmc.getCameraDevice():
-            self.camera_groupBox.setEnabled(enabled)
-            self.crop_Button.setEnabled(enabled)
-            self.snap_live_tab.setEnabled(enabled)
-            self.snap_live_tab.setEnabled(enabled)
-        else:
-            self.camera_groupBox.setEnabled(False)
-            self.crop_Button.setEnabled(False)
-            self.snap_live_tab.setEnabled(False)
-            self.snap_live_tab.setEnabled(False)
-        if self._mmc.getXYStageDevice():
-            self.XY_groupBox.setEnabled(enabled)
-        else:
-            self.XY_groupBox.setEnabled(False)
-        if self._mmc.getFocusDevice():
-            self.Z_groupBox.setEnabled(enabled)
-        else:
-            self.Z_groupBox.setEnabled(False)
-
-        self.objective_groupBox.setEnabled(enabled)
-        self.illumination_Button.setEnabled(enabled)
-        self.tabWidget.setEnabled(enabled)
-=======
     def _set_enabled(self, enabled):
         if self._mmc.getCameraDevice():
             self.cam.camera_groupBox.setEnabled(enabled)
@@ -389,7 +250,6 @@
         self.obj.objective_groupBox.setEnabled(enabled)
         self.ill.illumination_Button.setEnabled(enabled)
         self.tab.tabWidget.setEnabled(enabled)
->>>>>>> bb7d40cd
 
         self.mda._set_enabled(enabled)
         if self._mmc.getXYStageDevice():
@@ -398,21 +258,6 @@
             self.explorer._set_enabled(False)
 
     def browse_cfg(self):
-<<<<<<< HEAD
-        (filename, _) = QtW.QFileDialog.getOpenFileName(self, "", "", "cfg(*.cfg)")
-        if filename:
-            self.cfg_LineEdit.setText(filename)
-            self.max_min_val_label.setText("None")
-            self.load_cfg_Button.setEnabled(True)
-
-    def load_cfg(self):
-        # clear spinbox/combobox without accidently setting properties
-        boxes = [
-            self.objective_comboBox,
-            self.bin_comboBox,
-            self.bit_comboBox,
-            self.snap_channel_comboBox,
-=======
         self._mmc.unloadAllDevices()  # unload all devicies
 
         self._set_enabled(False)
@@ -425,7 +270,6 @@
             self.tab.snap_channel_comboBox,
             self.stages.xy_device_comboBox,
             self.stages.focus_device_comboBox,
->>>>>>> bb7d40cd
         ]
         with blockSignals(boxes):
             for box in boxes:
@@ -438,21 +282,6 @@
         self.objectives_device = None
         self.objectives_cfg = None
 
-<<<<<<< HEAD
-        self._mmc.unloadAllDevices()  # unload all devicies
-        # disable gui
-        self._set_enabled(False)
-        self.load_cfg_Button.setEnabled(False)
-        cfg = self.cfg_LineEdit.text()
-        if cfg == "":
-            cfg = "MMConfig_demo.cfg"
-            self.cfg_LineEdit.setText(cfg)
-        self._mmc.loadSystemConfiguration(cfg)
-        logger.debug(f"Loaded Devices: {self._mmc.getLoadedDevices()}")
-        self._refresh_options()
-        self._get_dict_group_presets_table_data(self.dict_group_presets_table)
-        # enable gui
-=======
         file_dir = QtW.QFileDialog.getOpenFileName(self, "", "", "cfg(*.cfg)")
         self.cfg.cfg_LineEdit.setText(str(file_dir[0]))
         self.tab.max_min_val_label.setText("None")
@@ -466,7 +295,6 @@
             self.cfg.cfg_LineEdit.setText(cfg)
         self._mmc.loadSystemConfiguration(cfg)
         self._refresh_options()
->>>>>>> bb7d40cd
         self._set_enabled(True)
 
     def _refresh_options(self):
@@ -474,12 +302,9 @@
         self._refresh_objective_options()
         self._refresh_channel_list()
         self._refresh_positions()
-<<<<<<< HEAD
+        self._refresh_xyz_devices()
 
         self.groups_and_presets.populate_table()
-=======
-        self._refresh_xyz_devices()
->>>>>>> bb7d40cd
 
     def update_viewer(self, data=None):
         if data is None:
@@ -501,11 +326,7 @@
 
     def update_max_min(self, event=None):
 
-<<<<<<< HEAD
-        if self.tabWidget.currentIndex() != 1:
-=======
         if self.tab.tabWidget.currentIndex() != 0:
->>>>>>> bb7d40cd
             return
 
         min_max_txt = ""
@@ -523,21 +344,6 @@
                 min_max_show = tuple(layer._calc_data_range(mode="slice"))
                 min_max_txt += f'<font color="{col}">{min_max_show}</font>'
 
-<<<<<<< HEAD
-        self.max_min_val_label.setText(min_max_txt)
-
-    def snap(self):
-        self.stop_live()
-        self._mmc.snapImage()
-        self.update_viewer(self._mmc.getImage())
-
-    def start_live(self):
-        self._mmc.startContinuousSequenceAcquisition(self.exp_spinBox.value())
-        self.streaming_timer = QTimer()
-        self.streaming_timer.timeout.connect(self.update_viewer)
-        self.streaming_timer.start(int(self.exp_spinBox.value()))
-        self.live_Button.setText("Stop")
-=======
         self.tab.max_min_val_label.setText(min_max_txt)
 
     def snap(self):
@@ -556,48 +362,31 @@
         self.streaming_timer.timeout.connect(self.update_viewer)
         self.streaming_timer.start(int(self.tab.exp_spinBox.value()))
         self.tab.live_Button.setText("Stop")
->>>>>>> bb7d40cd
 
     def stop_live(self):
         self._mmc.stopSequenceAcquisition()
         if self.streaming_timer is not None:
             self.streaming_timer.stop()
             self.streaming_timer = None
-<<<<<<< HEAD
-        self.live_Button.setText("Live")
-        self.live_Button.setIcon(CAM_ICON)
-=======
         self.tab.live_Button.setText("Live")
         self.tab.live_Button.setIcon(CAM_ICON)
->>>>>>> bb7d40cd
 
     def toggle_live(self, event=None):
         if self.streaming_timer is None:
 
             ch_group = self._mmc.getChannelGroup()
             if ch_group:
-<<<<<<< HEAD
-                self._mmc.setConfig(ch_group, self.snap_channel_comboBox.currentText())
-=======
                 self._mmc.setConfig(
                     ch_group, self.tab.snap_channel_comboBox.currentText()
                 )
->>>>>>> bb7d40cd
             else:
                 return
 
             self.start_live()
-<<<<<<< HEAD
-            self.live_Button.setIcon(CAM_STOP_ICON)
-        else:
-            self.stop_live()
-            self.live_Button.setIcon(CAM_ICON)
-=======
             self.tab.live_Button.setIcon(CAM_STOP_ICON)
         else:
             self.stop_live()
             self.tab.live_Button.setIcon(CAM_ICON)
->>>>>>> bb7d40cd
 
     def _on_mda_started(self, sequence: useq.MDASequence):
         """ "create temp folder and block gui when mda starts."""
@@ -659,625 +448,6 @@
         save_sequence(sequence, self.viewer.layers, meta)
         # reactivate gui when mda finishes.
         self._set_enabled(True)
-
-<<<<<<< HEAD
-    # illumination
-    def illumination(self):
-        if hasattr(self, "_illumination"):
-            self._illumination.close()
-        self._illumination = IlluminationDialog(self._mmc, self)
-        self._illumination.setWindowFlags(
-            Qt.Window
-            | Qt.WindowTitleHint
-            | Qt.WindowStaysOnTopHint
-            | Qt.WindowCloseButtonHint
-        )
-        self._illumination.show()
-
-    # property browser
-    def _show_prop_browser(self):
-        pb = PropBrowser(self._mmc, self)
-        pb.exec()
-
-    # channels
-    def _refresh_channel_list(self):
-        guessed_channel_list = self._mmc.getOrGuessChannelGroup()
-
-        if not guessed_channel_list:
-            self.snap_channel_comboBox.clear()
-            self.mda.clear_channel()
-            self.explorer.clear_channel()
-            return
-
-        if len(guessed_channel_list) == 1:
-            self._set_channel_group(guessed_channel_list[0])
-        else:
-            # if guessed_channel_list has more than 1 possible channel group,
-            # you can select the correct one through a combobox
-            ch = SelectDeviceFromCombobox(
-                guessed_channel_list,
-                "Select Channel Group:",
-                self,
-            )
-            ch.val_changed.connect(self._set_channel_group)
-            ch.show()
-
-    def _set_channel_group(self, guessed_channel: str):
-        channel_group = guessed_channel
-        self._mmc.setChannelGroup(channel_group)
-        channel_list = list(self._mmc.getAvailableConfigs(channel_group))
-        with blockSignals(self.snap_channel_comboBox):
-            self.snap_channel_comboBox.clear()
-            self.snap_channel_comboBox.addItems(channel_list)
-            self.snap_channel_comboBox.setCurrentText(
-                self._mmc.getCurrentConfig(channel_group)
-            )
-
-    def _change_channel_main_gui(self, group: str, newChannel: str = None):
-
-        if not newChannel:
-            newChannel = group
-
-        if self._mmc.getChannelGroup() and newChannel in list(
-            self._mmc.getAvailableConfigs(self._mmc.getChannelGroup())
-        ):
-
-            if newChannel != self.snap_channel_comboBox.currentText():
-                with blockSignals(self.snap_channel_comboBox):
-                    self.snap_channel_comboBox.setCurrentText(newChannel)
-            else:
-                self._mmc.setConfig(
-                    self._mmc.getChannelGroup(), newChannel
-                )  # -> configSet
-                self._change_cbox_if_in_table(self._mmc.getChannelGroup(), newChannel)
-
-    def _change_cbox_if_in_table(self, group: str, preset: str):
-        if not group or not preset:
-            return
-        matching_items = self.table.native.findItems(group, Qt.MatchExactly)
-        row = matching_items[0].row()
-        gp, wdg = self.table.data[row]
-        if group == gp and wdg.value != preset:
-            with blockSignals(wdg.native):
-                wdg.value = preset
-
-    def _update_channels_combobox(self):
-        # populate gui channel combobox when creating/modifying the channel group
-        if not self._mmc.getChannelGroup():
-            self._refresh_channel_list()
-        else:
-            channel_list = list(
-                self._mmc.getAvailableConfigs(self._mmc.getChannelGroup())
-            )
-            cbox_list = [
-                self.snap_channel_comboBox.itemText(i)
-                for i in range(self.snap_channel_comboBox.count())
-            ]
-            channel_list.sort()
-            cbox_list.sort()
-            if channel_list != cbox_list:
-                self._refresh_channel_list()
-
-=======
-    # exposure time
-    def _update_exp(self, exposure: float):
-        self._mmc.setExposure(exposure)
-        if self.streaming_timer:
-            self.streaming_timer.setInterval(int(exposure))
-            self._mmc.stopSequenceAcquisition()
-            self._mmc.startContinuousSequenceAcquisition(exposure)
-
-    def _on_exp_change(self, camera: str, exposure: float):
-        with blockSignals(self.tab.exp_spinBox):
-            self.tab.exp_spinBox.setValue(exposure)
-        if self.streaming_timer:
-            self.streaming_timer.setInterval(int(exposure))
-
-    # illumination
-    def illumination(self):
-        if hasattr(self, "_illumination"):
-            self._illumination.close()
-        self._illumination = IlluminationDialog(self._mmc, self)
-        self._illumination.setWindowFlags(
-            Qt.Window
-            | Qt.WindowTitleHint
-            | Qt.WindowStaysOnTopHint
-            | Qt.WindowCloseButtonHint
-        )
-        self._illumination.show()
-
-    # property browser
-    def _show_prop_browser(self):
-        pb = PropBrowser(self._mmc, self)
-        pb.exec()
-
-    # channels
-    def _refresh_channel_list(self):
-        guessed_channel_list = self._mmc.getOrGuessChannelGroup()
-
-        if not guessed_channel_list:
-            return
-
-        if len(guessed_channel_list) == 1:
-            self._set_channel_group(guessed_channel_list[0])
-        else:
-            # if guessed_channel_list has more than 1 possible channel group,
-            # you can select the correct one through a combobox
-            ch = SelectDeviceFromCombobox(
-                guessed_channel_list,
-                "Select Channel Group:",
-                self,
-            )
-            ch.val_changed.connect(self._set_channel_group)
-            ch.show()
-
-    def _set_channel_group(self, guessed_channel: str):
-        channel_group = guessed_channel
-        self._mmc.setChannelGroup(channel_group)
-        channel_list = self._mmc.getAvailableConfigs(channel_group)
-        with blockSignals(self.tab.snap_channel_comboBox):
-            self.tab.snap_channel_comboBox.clear()
-            self.tab.snap_channel_comboBox.addItems(channel_list)
-            self.tab.snap_channel_comboBox.setCurrentText(
-                self._mmc.getCurrentConfig(channel_group)
-            )
-
-    def _on_config_set(self, groupName: str, configName: str):
-        if groupName == self._mmc.getOrGuessChannelGroup():
-            with blockSignals(self.tab.snap_channel_comboBox):
-                self.tab.snap_channel_comboBox.setCurrentText(configName)
-
-    def _channel_changed(self, newChannel: str):
-        self._mmc.setConfig(self._mmc.getChannelGroup(), newChannel)
-
->>>>>>> bb7d40cd
-    # objectives
-    def _refresh_objective_options(self):
-
-        obj_dev_list = self._mmc.guessObjectiveDevices()
-        # e.g. ['TiNosePiece']
-
-        if not obj_dev_list:
-            self.objective_comboBox.clear()
-            return
-
-        if len(obj_dev_list) == 1:
-            self._set_objectives(obj_dev_list[0])
-        else:
-            # if obj_dev_list has more than 1 possible objective device,
-            # you can select the correct one through a combobox
-            obj = SelectDeviceFromCombobox(
-                obj_dev_list,
-                "Select Objective Device:",
-                self,
-            )
-            obj.val_changed.connect(self._set_objectives)
-            obj.show()
-
-    def _set_objectives(self, obj_device: str):
-
-        obj_dev, obj_cfg, presets = self._get_objective_device(obj_device)
-
-        if obj_dev and obj_cfg and presets:
-            current_obj = self._mmc.getCurrentConfig(obj_cfg)
-        else:
-            current_obj = self._mmc.getState(obj_dev)
-            presets = list(self._mmc.getStateLabels(obj_dev))
-        self._add_objective_to_gui(current_obj, presets)
-
-    def _get_objective_device(self, obj_device: str):
-        # check if there is a configuration group for the objectives
-        for cfg_groups in self._mmc.getAvailableConfigGroups():
-            # e.g. ('Camera', 'Channel', 'Objectives')
-
-            presets = self._mmc.getAvailableConfigs(cfg_groups)
-
-            if not presets:
-                continue
-
-            cfg_data = self._mmc.getConfigData(
-                cfg_groups, presets[0]
-            )  # first group option e.g. TINosePiece: State=1
-
-            device = cfg_data.getSetting(0).getDeviceLabel()
-            # e.g. TINosePiece
-
-            if device == obj_device:
-                self.objectives_device = device
-                self.objectives_cfg = cfg_groups
-                return self.objectives_device, self.objectives_cfg, presets
-
-        self.objectives_device = obj_device
-        return self.objectives_device, None, None
-
-<<<<<<< HEAD
-    def _add_objective_to_gui(self, current_obj, presets: list):
-        with blockSignals(self.objective_comboBox):
-            self.objective_comboBox.clear()
-
-            if "_____" in presets:
-                presets.pop(-1)
-
-            self.objective_comboBox.addItems(presets)
-
-=======
-    def _add_objective_to_gui(self, current_obj, presets):
-        with blockSignals(self.obj.objective_comboBox):
-            self.obj.objective_comboBox.clear()
-            self.obj.objective_comboBox.addItems(presets)
->>>>>>> bb7d40cd
-            if isinstance(current_obj, int):
-                self.obj.objective_comboBox.setCurrentIndex(current_obj)
-            else:
-                self.obj.objective_comboBox.setCurrentText(current_obj)
-            self._update_pixel_size()
-            return
-
-    def _update_pixel_size(self):
-        # if pixel size is already set -> return
-        if bool(self._mmc.getCurrentPixelSizeConfig()):
-            return
-        # if not, create and store a new pixel size config for the current objective.
-        curr_obj = self._mmc.getProperty(self.objectives_device, "Label")
-        # get magnification info from the current objective label
-        match = re.search(r"(\d{1,3})[xX]", curr_obj)
-        if match:
-            mag = int(match.groups()[0])
-
-<<<<<<< HEAD
-            if self.px_size_doubleSpinBox.value() == 1.0:
-                return
-
-            image_pixel_size = self.px_size_doubleSpinBox.value() / mag
-=======
-            if self.cam.px_size_doubleSpinBox.value() == 1.0:
-                return
-
-            image_pixel_size = self.cam.px_size_doubleSpinBox.value() / mag
->>>>>>> bb7d40cd
-            px_cgf_name = f"px_size_{curr_obj}"
-            # set image pixel sixe (x,y) for the newly created pixel size config
-            self._mmc.definePixelSizeConfig(
-                px_cgf_name, self.objectives_device, "Label", curr_obj
-            )
-            self._mmc.setPixelSizeUm(px_cgf_name, image_pixel_size)
-            self._mmc.setPixelSizeConfig(px_cgf_name)
-        # if it does't match, px size is set to 0.0
-
-<<<<<<< HEAD
-    def _change_objective_main_gui(self, group: str, objective: str = None):
-
-        if not objective:
-            objective = group
-
-        if self.objective_comboBox.count() <= 0:
-            return
-        if self.objectives_device == "":
-            return
-
-        if self.objectives_cfg and objective in list(
-            self._mmc.getAvailableConfigs(self.objectives_cfg)
-        ):
-
-            if objective != self.objective_comboBox.currentText():
-                with blockSignals(self.objective_comboBox):
-                    self.objective_comboBox.setCurrentText(objective)
-            else:
-                self._mmc.setConfig(
-                    self.objectives_cfg, self.objective_comboBox.currentText()
-                )  # -> configSet
-
-            self._change_cbox_if_in_table(self.objectives_cfg, objective)
-
-        else:
-            objective_list = [
-                self.objective_comboBox.itemText(i)
-                for i in range(self.objective_comboBox.count())
-            ]
-            if objective in objective_list:
-                self._mmc.setProperty(
-                    self.objectives_device,
-                    "Label",
-                    self.objective_comboBox.currentText(),
-                )  # -> propertyChanged
-
-        self._update_pixel_size()
-
-    def _update_objectives_combobox(self):
-        # populate objective combobox when creating/modifying objective group
-        if not self.objectives_cfg:
-            self._refresh_objective_options()
-        else:
-            obj_gp_list = [
-                self.objective_comboBox.itemText(i)
-                for i in range(self.objective_comboBox.count())
-            ]
-            obj_cfg_list = list(self._mmc.getAvailableConfigs(self.objectives_cfg))
-            obj_gp_list.sort()
-            obj_cfg_list.sort()
-
-            if (
-                obj_gp_list != obj_cfg_list
-                or obj_gp_list is None
-                or obj_cfg_list is None
-            ):
-                self._refresh_objective_options()
-
-    def _on_objective_dev_prop_val_changed(self, dev: str, prop: str, val: str):
-        if dev == self.objectives_device:
-            current_obj = self._mmc.getCurrentConfig(self.objectives_cfg)
-            if current_obj != self.objective_comboBox.currentText():
-                with blockSignals(self.objective_comboBox):
-                    self.objective_comboBox.setCurrentText(current_obj)
-            if self.objectives_cfg:
-                self._change_cbox_if_in_table(self.objectives_cfg, current_obj)
-
-    def _update_px_size(self, group: str, preset: str):
-        if group == self.objectives_cfg:
-            self._update_pixel_size()
-=======
-    def change_objective(self):
-        if self.obj.objective_comboBox.count() <= 0:
-            return
-
-        if self.objectives_device == "":
-            return
-
-        zdev = self._mmc.getFocusDevice()
-
-        currentZ = self._mmc.getZPosition()
-        self._mmc.setPosition(zdev, 0)
-        self._mmc.waitForDevice(zdev)
-
-        try:
-            self._mmc.setConfig(
-                self.objectives_cfg, self.obj.objective_comboBox.currentText()
-            )
-        except ValueError:
-            self._mmc.setProperty(
-                self.objectives_device,
-                "Label",
-                self.obj.objective_comboBox.currentText(),
-            )
-
-        self._mmc.waitForDevice(self.objectives_device)
-        self._mmc.setPosition(zdev, currentZ)
-        self._mmc.waitForDevice(zdev)
-
-        self._update_pixel_size()
->>>>>>> bb7d40cd
-
-    # stages
-    def _refresh_positions(self):
-        if self._mmc.getXYStageDevice():
-            x, y = self._mmc.getXPosition(), self._mmc.getYPosition()
-            self._on_xy_stage_position_changed(self._mmc.getXYStageDevice(), x, y)
-            self.XY_groupBox.setEnabled(True)
-        else:
-            self.XY_groupBox.setEnabled(False)
-        if self._mmc.getFocusDevice():
-<<<<<<< HEAD
-            self.z_lineEdit.setText(f"{self._mmc.getZPosition():.1f}")
-            self.Z_groupBox.setEnabled(True)
-        else:
-            self.Z_groupBox.setEnabled(False)
-=======
-            self.stages.z_lineEdit.setText(f"{self._mmc.getZPosition():.1f}")
-
-    def _refresh_xyz_devices(self):
-
-        # since there is no offset control yet:
-        self.stages.offset_Z_groupBox.setEnabled(False)
-
-        self.stages.focus_device_comboBox.clear()
-        self.stages.xy_device_comboBox.clear()
-
-        xy_stage_devs = list(self._mmc.getLoadedDevicesOfType(DeviceType.XYStageDevice))
-
-        focus_devs = list(self._mmc.getLoadedDevicesOfType(DeviceType.StageDevice))
-
-        if not xy_stage_devs:
-            self.stages.XY_groupBox.setEnabled(False)
-        else:
-            self.stages.XY_groupBox.setEnabled(True)
-            self.stages.xy_device_comboBox.addItems(xy_stage_devs)
-            self._set_xy_stage_device()
-
-        if not focus_devs:
-            self.stages.Z_groupBox.setEnabled(False)
-        else:
-            self.stages.Z_groupBox.setEnabled(True)
-            self.stages.focus_device_comboBox.addItems(focus_devs)
-            self._set_focus_device()
-
-    def _set_xy_stage_device(self):
-        if not self.stages.xy_device_comboBox.count():
-            return
-        self._mmc.setXYStageDevice(self.stages.xy_device_comboBox.currentText())
-
-    def _set_focus_device(self):
-        if not self.stages.focus_device_comboBox.count():
-            return
-        self._mmc.setFocusDevice(self.stages.focus_device_comboBox.currentText())
->>>>>>> bb7d40cd
-
-    def _on_xy_stage_position_changed(self, name, x, y):
-        self.stages.x_lineEdit.setText(f"{x:.1f}")
-        self.stages.y_lineEdit.setText(f"{y:.1f}")
-
-    def _on_stage_position_changed(self, name, value):
-        if "z" in name.lower():  # hack
-            self.stages.z_lineEdit.setText(f"{value:.1f}")
-
-    def stage_x_left(self):
-        self._mmc.setRelativeXYPosition(
-            -float(self.stages.xy_step_size_SpinBox.value()), 0.0
-        )
-        if self.stages.snap_on_click_checkBox.isChecked():
-            self.snap()
-
-    def stage_x_right(self):
-        self._mmc.setRelativeXYPosition(
-            float(self.stages.xy_step_size_SpinBox.value()), 0.0
-        )
-        if self.stages.snap_on_click_checkBox.isChecked():
-            self.snap()
-
-    def stage_y_up(self):
-        self._mmc.setRelativeXYPosition(
-            0.0,
-            float(self.stages.xy_step_size_SpinBox.value()),
-        )
-        if self.stages.snap_on_click_checkBox.isChecked():
-            self.snap()
-
-    def stage_y_down(self):
-        self._mmc.setRelativeXYPosition(
-            0.0,
-            -float(self.stages.xy_step_size_SpinBox.value()),
-        )
-        if self.stages.snap_on_click_checkBox.isChecked():
-            self.snap()
-
-    def stage_z_up(self):
-<<<<<<< HEAD
-        self._mmc.setRelativePosition(float(self.z_step_size_doubleSpinBox.value()))
-        if self.snap_on_click_z_checkBox.isChecked():
-            self.snap()
-
-    def stage_z_down(self):
-        self._mmc.setRelativePosition(-float(self.z_step_size_doubleSpinBox.value()))
-        if self.snap_on_click_z_checkBox.isChecked():
-            self.snap()
-
-    def _on_stages_dev_prop_val_changed(self, dev: str, prop: str, val: str):
-        if dev in [self._mmc.getXYStageDevice(), self._mmc.getFocusDevice()]:
-            self._refresh_positions()
-
-=======
-        self._mmc.setRelativePosition(
-            float(self.stages.z_step_size_doubleSpinBox.value())
-        )
-        if self.stages.snap_on_click_checkBox.isChecked():
-            self.snap()
-
-    def stage_z_down(self):
-        self._mmc.setRelativePosition(
-            -float(self.stages.z_step_size_doubleSpinBox.value())
-        )
-        if self.stages.snap_on_click_checkBox.isChecked():
-            self.snap()
-
->>>>>>> bb7d40cd
-    # camera
-    def _refresh_camera_options(self):
-        cam_device = self._mmc.getCameraDevice()
-        if not cam_device:
-<<<<<<< HEAD
-            return
-        cam_props = self._mmc.getDevicePropertyNames(cam_device)
-        if "Binning" in cam_props:
-            bin_opts = self._mmc.getAllowedPropertyValues(cam_device, "Binning")
-            with blockSignals(self.bin_comboBox):
-                self.bin_comboBox.clear()
-                self.bin_comboBox.addItems(bin_opts)
-                self.bin_comboBox.setCurrentText(
-                    self._mmc.getProperty(cam_device, "Binning")
-                )
-
-        if "PixelType" in cam_props:
-            px_t = self._mmc.getAllowedPropertyValues(cam_device, "PixelType")
-            with blockSignals(self.bit_comboBox):
-                self.bit_comboBox.clear()
-                self.bit_comboBox.addItems(px_t)
-                self.bit_comboBox.setCurrentText(
-                    self._mmc.getProperty(cam_device, "PixelType")
-                )
-
-    def bit_changed(self, group: str, value: str = None):
-
-        if not value:
-            value = group
-
-        if self.bit_comboBox.count() == 0:
-            return
-
-        items = [
-            self.bit_comboBox.itemText(i) for i in range(self.bit_comboBox.count())
-        ]
-
-        if value not in items:
-            try:
-                dev_prop_val = [
-                    (k[0], k[1], k[2]) for k in self._mmc.getConfigData(group, value)
-                ]
-                for d, p, v in dev_prop_val:
-                    self._update_camera_props(d, p, v)
-            except ValueError:
-                pass
-            return
-
-        bits = self.bit_comboBox.currentText()
-
-        if value != bits:
-            with blockSignals(self.bit_comboBox):
-                self.bit_comboBox.setCurrentText(value)
-        else:
-            cd = self._mmc.getCameraDevice()
-            self._mmc.setProperty(cd, "PixelType", bits)  # -> propertyChanged
-
-        self._change_item_if_in_table(value, items)
-
-    def bin_changed(self, group: str, value: str = None):
-
-        if not value:
-            value = group
-
-        if self.bin_comboBox.count() == 0:
-            return
-
-        items = [
-            self.bin_comboBox.itemText(i) for i in range(self.bin_comboBox.count())
-        ]
-
-        if value not in items:
-            try:
-                dev_prop_val = [
-                    (k[0], k[1], k[2]) for k in self._mmc.getConfigData(group, value)
-                ]
-                for d, p, v in dev_prop_val:
-                    self._update_camera_props(d, p, v)
-            except ValueError:
-                pass
-            return
-
-        bins = self.bin_comboBox.currentText()
-
-        if value != bins:
-            with blockSignals(self.bin_comboBox):
-                self.bin_comboBox.setCurrentText(value)
-        else:
-            cd = self._mmc.getCameraDevice()
-            self._mmc.setProperty(cd, "Binning", bins)  # -> propertyChanged
-
-        self._change_item_if_in_table(value, items)
-
-    def _change_item_if_in_table(self, value: str, items: list):
-        if not value or not items:
-            return
-        for row in range(self.table.shape[0]):
-            _, wdg = self.table.data[row]
-            if not isinstance(wdg, ComboBox):
-                continue
-            if set(wdg.choices) != set(items):
-                continue
-            if value != wdg.value:
-                with blockSignals(wdg.native):
-                    wdg.value = value
-
-    def _update_camera_props(self, dev: str, prop: str, val: str):
-        if dev == self._mmc.getCameraDevice() and prop in {"Binning", "PixelType"}:
-            self._refresh_camera_options()
 
     # exposure time
     def _update_exp(self, exposure: float):
@@ -1317,6 +487,384 @@
             except ValueError:
                 # if val cannot be converted to float
                 pass
+
+    # illumination
+    def illumination(self):
+        if hasattr(self, "_illumination"):
+            self._illumination.close()
+        self._illumination = IlluminationDialog(self._mmc, self)
+        self._illumination.setWindowFlags(
+            Qt.Window
+            | Qt.WindowTitleHint
+            | Qt.WindowStaysOnTopHint
+            | Qt.WindowCloseButtonHint
+        )
+        self._illumination.show()
+
+    # property browser
+    def _show_prop_browser(self):
+        pb = PropBrowser(self._mmc, self)
+        pb.exec()
+
+    # channels
+    def _refresh_channel_list(self):
+        guessed_channel_list = self._mmc.getOrGuessChannelGroup()
+
+        if not guessed_channel_list:
+            self.snap_channel_comboBox.clear()
+            self.mda.clear_channel()
+            self.explorer.clear_channel()
+            return
+
+        if len(guessed_channel_list) == 1:
+            self._set_channel_group(guessed_channel_list[0])
+        else:
+            # if guessed_channel_list has more than 1 possible channel group,
+            # you can select the correct one through a combobox
+            ch = SelectDeviceFromCombobox(
+                guessed_channel_list,
+                "Select Channel Group:",
+                self,
+            )
+            ch.val_changed.connect(self._set_channel_group)
+            ch.show()
+
+    def _set_channel_group(self, guessed_channel: str):
+        channel_group = guessed_channel
+        self._mmc.setChannelGroup(channel_group)
+        channel_list = list(self._mmc.getAvailableConfigs(channel_group))
+        with blockSignals(self.snap_channel_comboBox):
+            self.snap_channel_comboBox.clear()
+            self.snap_channel_comboBox.addItems(channel_list)
+            self.snap_channel_comboBox.setCurrentText(
+                self._mmc.getCurrentConfig(channel_group)
+            )
+
+    def _change_channel_main_gui(self, group: str, newChannel: str = None):
+
+        if not newChannel:
+            newChannel = group
+
+        if self._mmc.getChannelGroup() and newChannel in list(
+            self._mmc.getAvailableConfigs(self._mmc.getChannelGroup())
+        ):
+
+            if newChannel != self.snap_channel_comboBox.currentText():
+                with blockSignals(self.snap_channel_comboBox):
+                    self.snap_channel_comboBox.setCurrentText(newChannel)
+            else:
+                self._mmc.setConfig(
+                    self._mmc.getChannelGroup(), newChannel
+                )  # -> configSet
+                self._change_cbox_if_in_table(self._mmc.getChannelGroup(), newChannel)
+
+    def _change_cbox_if_in_table(self, group: str, preset: str):
+        if not group or not preset:
+            return
+        matching_items = self.table.native.findItems(group, Qt.MatchExactly)
+        row = matching_items[0].row()
+        gp, wdg = self.table.data[row]
+        if group == gp and wdg.value != preset:
+            with blockSignals(wdg.native):
+                wdg.value = preset
+
+    def _update_channels_combobox(self):
+        # populate gui channel combobox when creating/modifying the channel group
+        if not self._mmc.getChannelGroup():
+            self._refresh_channel_list()
+        else:
+            channel_list = list(
+                self._mmc.getAvailableConfigs(self._mmc.getChannelGroup())
+            )
+            cbox_list = [
+                self.snap_channel_comboBox.itemText(i)
+                for i in range(self.snap_channel_comboBox.count())
+            ]
+            channel_list.sort()
+            cbox_list.sort()
+            if channel_list != cbox_list:
+                self._refresh_channel_list()
+
+    # def _on_config_set(self, groupName: str, configName: str):
+    #     if groupName == self._mmc.getOrGuessChannelGroup():
+    #         with blockSignals(self.tab.snap_channel_comboBox):
+    #             self.tab.snap_channel_comboBox.setCurrentText(configName)
+
+    # objectives
+    def _refresh_objective_options(self):
+
+        obj_dev_list = self._mmc.guessObjectiveDevices()
+        # e.g. ['TiNosePiece']
+
+        if not obj_dev_list:
+            self.objective_comboBox.clear()
+            return
+
+        if len(obj_dev_list) == 1:
+            self._set_objectives(obj_dev_list[0])
+        else:
+            # if obj_dev_list has more than 1 possible objective device,
+            # you can select the correct one through a combobox
+            obj = SelectDeviceFromCombobox(
+                obj_dev_list,
+                "Select Objective Device:",
+                self,
+            )
+            obj.val_changed.connect(self._set_objectives)
+            obj.show()
+
+    def _set_objectives(self, obj_device: str):
+
+        obj_dev, obj_cfg, presets = self._get_objective_device(obj_device)
+
+        if obj_dev and obj_cfg and presets:
+            current_obj = self._mmc.getCurrentConfig(obj_cfg)
+        else:
+            current_obj = self._mmc.getState(obj_dev)
+            presets = list(self._mmc.getStateLabels(obj_dev))
+        self._add_objective_to_gui(current_obj, presets)
+
+    def _get_objective_device(self, obj_device: str):
+        # check if there is a configuration group for the objectives
+        for cfg_groups in self._mmc.getAvailableConfigGroups():
+            # e.g. ('Camera', 'Channel', 'Objectives')
+
+            presets = self._mmc.getAvailableConfigs(cfg_groups)
+
+            if not presets:
+                continue
+
+            cfg_data = self._mmc.getConfigData(
+                cfg_groups, presets[0]
+            )  # first group option e.g. TINosePiece: State=1
+
+            device = cfg_data.getSetting(0).getDeviceLabel()
+            # e.g. TINosePiece
+
+            if device == obj_device:
+                self.objectives_device = device
+                self.objectives_cfg = cfg_groups
+                return self.objectives_device, self.objectives_cfg, presets
+
+        self.objectives_device = obj_device
+        return self.objectives_device, None, None
+
+    def _add_objective_to_gui(self, current_obj, presets: list):
+        with blockSignals(self.objective_comboBox):
+            self.objective_comboBox.clear()
+
+            if "_____" in presets:
+                presets.pop(-1)
+
+            self.objective_comboBox.addItems(presets)
+
+            if isinstance(current_obj, int):
+                self.obj.objective_comboBox.setCurrentIndex(current_obj)
+            else:
+                self.obj.objective_comboBox.setCurrentText(current_obj)
+            self._update_pixel_size()
+            return
+
+    def _update_pixel_size(self):
+        # if pixel size is already set -> return
+        if bool(self._mmc.getCurrentPixelSizeConfig()):
+            return
+        # if not, create and store a new pixel size config for the current objective.
+        curr_obj = self._mmc.getProperty(self.objectives_device, "Label")
+        # get magnification info from the current objective label
+        match = re.search(r"(\d{1,3})[xX]", curr_obj)
+        if match:
+            mag = int(match.groups()[0])
+
+            if self.cam.px_size_doubleSpinBox.value() == 1.0:
+                return
+
+            image_pixel_size = self.cam.px_size_doubleSpinBox.value() / mag
+            px_cgf_name = f"px_size_{curr_obj}"
+            # set image pixel sixe (x,y) for the newly created pixel size config
+            self._mmc.definePixelSizeConfig(
+                px_cgf_name, self.objectives_device, "Label", curr_obj
+            )
+            self._mmc.setPixelSizeUm(px_cgf_name, image_pixel_size)
+            self._mmc.setPixelSizeConfig(px_cgf_name)
+        # if it does't match, px size is set to 0.0
+
+    def _change_objective_main_gui(self, group: str, objective: str = None):
+
+        if not objective:
+            objective = group
+
+        if self.obj.objective_comboBox.count() <= 0:
+            return
+        if self.objectives_device == "":
+            return
+
+        if self.objectives_cfg and objective in list(
+            self._mmc.getAvailableConfigs(self.objectives_cfg)
+        ):
+
+            if objective != self.obj.objective_comboBox.currentText():
+                with blockSignals(self.obj.objective_comboBox):
+                    self.obj.objective_comboBox.setCurrentText(objective)
+            else:
+                self._mmc.setConfig(
+                    self.objectives_cfg, self.obj.objective_comboBox.currentText()
+                )  # -> configSet
+
+            self._change_cbox_if_in_table(self.objectives_cfg, objective)
+
+        else:
+            objective_list = [
+                self.obj.objective_comboBox.itemText(i)
+                for i in range(self.obj.objective_comboBox.count())
+            ]
+            if objective in objective_list:
+                self._mmc.setProperty(
+                    self.objectives_device,
+                    "Label",
+                    self.obj.objective_comboBox.currentText(),
+                )  # -> propertyChanged
+
+        self._update_pixel_size()
+
+    def _update_objectives_combobox(self):
+        # populate objective combobox when creating/modifying objective group
+        if not self.objectives_cfg:
+            self._refresh_objective_options()
+        else:
+            obj_gp_list = [
+                self.obj.objective_comboBox.itemText(i)
+                for i in range(self.obj.objective_comboBox.count())
+            ]
+            obj_cfg_list = list(self._mmc.getAvailableConfigs(self.objectives_cfg))
+            obj_gp_list.sort()
+            obj_cfg_list.sort()
+
+            if (
+                obj_gp_list != obj_cfg_list
+                or obj_gp_list is None
+                or obj_cfg_list is None
+            ):
+                self._refresh_objective_options()
+
+    def _on_objective_dev_prop_val_changed(self, dev: str, prop: str, val: str):
+        if dev == self.objectives_device:
+            current_obj = self._mmc.getCurrentConfig(self.objectives_cfg)
+            if current_obj != self.obj.objective_comboBox.currentText():
+                with blockSignals(self.obj.objective_comboBox):
+                    self.obj.objective_comboBox.setCurrentText(current_obj)
+            if self.objectives_cfg:
+                self._change_cbox_if_in_table(self.objectives_cfg, current_obj)
+
+    def _update_px_size(self, group: str, preset: str):
+        if group == self.objectives_cfg:
+            self._update_pixel_size()
+
+    # stages
+    def _refresh_positions(self):
+        if self._mmc.getXYStageDevice():
+            x, y = self._mmc.getXPosition(), self._mmc.getYPosition()
+            self._on_xy_stage_position_changed(self._mmc.getXYStageDevice(), x, y)
+            self.stages.XY_groupBox.setEnabled(True)
+        else:
+            self.stages.XY_groupBox.setEnabled(False)
+        if self._mmc.getFocusDevice():
+            self.stages.z_lineEdit.setText(f"{self._mmc.getZPosition():.1f}")
+            self.stages.Z_groupBox.setEnabled(True)
+        else:
+            self.stages.Z_groupBox.setEnabled(False)
+
+    def _refresh_xyz_devices(self):
+
+        # since there is no offset control yet:
+        self.stages.offset_Z_groupBox.setEnabled(False)
+
+        self.stages.focus_device_comboBox.clear()
+        self.stages.xy_device_comboBox.clear()
+
+        xy_stage_devs = list(self._mmc.getLoadedDevicesOfType(DeviceType.XYStageDevice))
+
+        focus_devs = list(self._mmc.getLoadedDevicesOfType(DeviceType.StageDevice))
+
+        if not xy_stage_devs:
+            self.stages.XY_groupBox.setEnabled(False)
+        else:
+            self.stages.XY_groupBox.setEnabled(True)
+            self.stages.xy_device_comboBox.addItems(xy_stage_devs)
+            self._set_xy_stage_device()
+
+        if not focus_devs:
+            self.stages.Z_groupBox.setEnabled(False)
+        else:
+            self.stages.Z_groupBox.setEnabled(True)
+            self.stages.focus_device_comboBox.addItems(focus_devs)
+            self._set_focus_device()
+
+    def _set_xy_stage_device(self):
+        if not self.stages.xy_device_comboBox.count():
+            return
+        self._mmc.setXYStageDevice(self.stages.xy_device_comboBox.currentText())
+
+    def _set_focus_device(self):
+        if not self.stages.focus_device_comboBox.count():
+            return
+        self._mmc.setFocusDevice(self.stages.focus_device_comboBox.currentText())
+
+    def _on_xy_stage_position_changed(self, name, x, y):
+        self.stages.x_lineEdit.setText(f"{x:.1f}")
+        self.stages.y_lineEdit.setText(f"{y:.1f}")
+
+    def _on_stage_position_changed(self, name, value):
+        if "z" in name.lower():  # hack
+            self.stages.z_lineEdit.setText(f"{value:.1f}")
+
+    def stage_x_left(self):
+        self._mmc.setRelativeXYPosition(
+            -float(self.stages.xy_step_size_SpinBox.value()), 0.0
+        )
+        if self.stages.snap_on_click_checkBox.isChecked():
+            self.snap()
+
+    def stage_x_right(self):
+        self._mmc.setRelativeXYPosition(
+            float(self.stages.xy_step_size_SpinBox.value()), 0.0
+        )
+        if self.stages.snap_on_click_checkBox.isChecked():
+            self.snap()
+
+    def stage_y_up(self):
+        self._mmc.setRelativeXYPosition(
+            0.0,
+            float(self.stages.xy_step_size_SpinBox.value()),
+        )
+        if self.stages.snap_on_click_checkBox.isChecked():
+            self.snap()
+
+    def stage_y_down(self):
+        self._mmc.setRelativeXYPosition(
+            0.0,
+            -float(self.stages.xy_step_size_SpinBox.value()),
+        )
+        if self.stages.snap_on_click_checkBox.isChecked():
+            self.snap()
+
+    def stage_z_up(self):
+        self._mmc.setRelativePosition(
+            float(self.stages.z_step_size_doubleSpinBox.value())
+        )
+        if self.stages.snap_on_click_checkBox.isChecked():
+            self.snap()
+
+    def stage_z_down(self):
+        self._mmc.setRelativePosition(
+            -float(self.stages.z_step_size_doubleSpinBox.value())
+        )
+        if self.stages.snap_on_click_checkBox.isChecked():
+            self.snap()
+
+    def _on_stages_dev_prop_val_changed(self, dev: str, prop: str, val: str):
+        if dev in [self._mmc.getXYStageDevice(), self._mmc.getFocusDevice()]:
+            self._refresh_positions()
 
     # groups and presets
     def _get_dict_group_presets_table_data(self, dc: dict):
@@ -1565,20 +1113,7 @@
         if dpv_list == dev_prop_val_new:
             if hasattr(self, "edit_gp_ps_widget"):
                 self.edit_gp_ps_widget.close()
-=======
->>>>>>> bb7d40cd
-            return
-        cam_props = self._mmc.getDevicePropertyNames(cam_device)
-        if "Binning" in cam_props:
-            bin_opts = self._mmc.getAllowedPropertyValues(cam_device, "Binning")
-            with blockSignals(self.cam.bin_comboBox):
-                self.cam.bin_comboBox.clear()
-                self.cam.bin_comboBox.addItems(bin_opts)
-                self.cam.bin_comboBox.setCurrentText(
-                    self._mmc.getProperty(cam_device, "Binning")
-                )
-
-<<<<<<< HEAD
+
         dev_prop_new = [(x[0], x[1]) for x in dev_prop_val_new]
 
         presets = self._mmc.getAvailableConfigs(group)
@@ -1724,24 +1259,16 @@
         if group == self._mmc.getChannelGroup() or not self._mmc.getChannelGroup():
             self._refresh_channel_list()
         self._get_dict_group_presets_table_data(self.dict_group_presets_table)
-=======
-        if "PixelType" in cam_props:
-            px_t = self._mmc.getAllowedPropertyValues(cam_device, "PixelType")
-            with blockSignals(self.cam.bit_comboBox):
-                self.cam.bit_comboBox.clear()
-                self.cam.bit_comboBox.addItems(px_t)
-                self.cam.bit_comboBox.setCurrentText(
-                    self._mmc.getProperty(cam_device, "PixelType")
-                )
-
-    def bit_changed(self):
-        if self.cam.bit_comboBox.count() > 0:
-            bits = self.cam.bit_comboBox.currentText()
-            self._mmc.setProperty(self._mmc.getCameraDevice(), "PixelType", bits)
-
-    def bin_changed(self):
-        if self.cam.bin_comboBox.count() > 0:
-            bins = self.cam.bin_comboBox.currentText()
-            cd = self._mmc.getCameraDevice()
-            self._mmc.setProperty(cd, "Binning", bins)
->>>>>>> bb7d40cd
+
+    # def _change_item_if_in_table(self, value: str, items: list):
+    #     if not value or not items:
+    #         return
+    #     for row in range(self.table.shape[0]):
+    #         _, wdg = self.table.data[row]
+    #         if not isinstance(wdg, ComboBox):
+    #             continue
+    #         if set(wdg.choices) != set(items):
+    #             continue
+    #         if value != wdg.value:
+    #             with blockSignals(wdg.native):
+    #                 wdg.value = value