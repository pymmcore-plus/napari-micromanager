--- conflicted
+++ resolved
@@ -329,7 +329,10 @@
         # disable gui
         self._set_enabled(False)
         self.load_cfg_Button.setEnabled(False)
-        self._mmc.loadSystemConfiguration(self.cfg_LineEdit.text())
+        cfg = self.cfg_LineEdit.text()
+        if cfg == "":
+            cfg = "MMConfig_demo.cfg"
+        self._mmc.loadSystemConfiguration(cfg)
         logger.debug(f"Loaded Devices: {self._mmc.getLoadedDevices()}")
         self._refresh_options()
         self._get_dict_group_presets_table_data(self.dict_group_presets_table)
@@ -503,7 +506,6 @@
             self.explorer.clear_channel()
             return
 
-<<<<<<< HEAD
         if len(guessed_channel_list) == 1:
             self._set_channel_group(guessed_channel_list[0])
         else:
@@ -516,14 +518,6 @@
             )
             ch.val_changed.connect(self._set_channel_group)
             ch.show()
-=======
-    def load_cfg(self):
-        self.load_cfg_Button.setEnabled(False)
-        cfg = self.cfg_LineEdit.text()
-        if cfg == "":
-            cfg = "MMConfig_demo.cfg"
-        self._mmc.loadSystemConfiguration(cfg)
->>>>>>> a5e5edd4
 
     def _set_channel_group(self, guessed_channel: str):
         channel_group = guessed_channel
