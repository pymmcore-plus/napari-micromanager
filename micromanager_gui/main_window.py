--- conflicted
+++ resolved
@@ -17,10 +17,7 @@
 from ._illumination import IlluminationDialog
 from ._saving import save_sequence
 from ._util import (
-<<<<<<< HEAD
     AutofocusDevice,
-=======
->>>>>>> 51497886
     SelectDeviceFromCombobox,
     blockSignals,
     event_indices,
@@ -161,12 +158,9 @@
         sig.stagePositionChanged.connect(self._on_stage_position_changed)
         sig.exposureChanged.connect(self._on_exp_change)
         sig.frameReady.connect(self._on_mda_frame)
-<<<<<<< HEAD
         sig.channelGroupChanged.connect(self._refresh_channel_list)
         sig.configSet.connect(self._on_config_set)
         sig.propertyChanged.connect(self._on_offset_status_changed)
-=======
->>>>>>> 51497886
 
         # connect buttons
         self.load_cfg_Button.clicked.connect(self.load_cfg)
@@ -244,11 +238,8 @@
         self.XY_groupBox.setEnabled(enabled)
         self.snap_live_tab.setEnabled(enabled)
         self.snap_live_tab.setEnabled(enabled)
-<<<<<<< HEAD
         self.Z_groupBox.setEnabled(enabled)
-=======
         self.crop_Button.setEnabled(enabled)
->>>>>>> 51497886
 
     def _update_exp(self, exposure: float):
         self._mmc.setExposure(exposure)
@@ -342,12 +333,10 @@
             for box in boxes:
                 box.clear()
 
-<<<<<<< HEAD
         self.mda.clear_channel()
         self.mda.clear_positions()
         self.explorer.clear_channel()
-=======
->>>>>>> 51497886
+
         self.objectives_device = None
         self.objectives_cfg = None
 
@@ -421,10 +410,7 @@
         else:
             current_obj = self._mmc.getState(obj_dev)
             presets = self._mmc.getStateLabels(obj_dev)
-<<<<<<< HEAD
-
-=======
->>>>>>> 51497886
+
         self._add_objective_to_gui(current_obj, presets)
 
     def _get_objective_device(self, obj_device: str):
