from __future__ import annotations

import re
from pathlib import Path
from typing import TYPE_CHECKING

import napari
import numpy as np
from pymmcore_plus import CMMCorePlus, DeviceType, RemoteMMCore
from pymmcore_plus._util import find_micromanager
from qtpy import QtWidgets as QtW
from qtpy.QtCore import Qt, QTimer
from qtpy.QtGui import QColor, QIcon
from superqt.utils import create_worker

from ._autofocus import AutofocusDevice
from ._camera_roi import CameraROI
<<<<<<< HEAD
from ._gui import MicroManagerWidget
=======
from ._gui_objects._mm_widget import MicroManagerWidget
>>>>>>> 17efbced
from ._illumination import IlluminationDialog
from ._saving import save_sequence
from ._util import (
    SelectDeviceFromCombobox,
    blockSignals,
    event_indices,
    extend_array_for_index,
)
from .explore_sample import ExploreSample
from .multid_widget import MultiDWidget, SequenceMeta
from .prop_browser import PropBrowser

if TYPE_CHECKING:
    import napari.layers
    import napari.viewer
    import useq
    from pymmcore_plus.core._signals.qcallback import QCoreCallback

ICONS = Path(__file__).parent / "icons"
CAM_ICON = QIcon(str(ICONS / "vcam.svg"))
CAM_STOP_ICON = QIcon(str(ICONS / "cam_stop.svg"))


class MainWindow(MicroManagerWidget):
    def __init__(
        self,
        viewer: napari.viewer.Viewer,
        remote=False,
        mmc: CMMCorePlus | RemoteMMCore = None,
    ):

        super().__init__()
<<<<<<< HEAD

        self.viewer = viewer

        self.create_gui()  # create gui from _main_gui.py

        self.cfg = self.mm_configuration
        self.obj = self.mm_objectives
        self.ill = self.mm_illumination
        self.cam = self.mm_camera
        self.stages = self.mm_xyz_stages
        self.tab = self.mm_tab
=======
>>>>>>> 17efbced

        # create connection to mmcore server or process-local variant
        if mmc is not None:
            self._mmc = mmc
        else:
            self._mmc = RemoteMMCore() if remote else CMMCorePlus.instance()

        self.viewer = viewer

        adapter_path = find_micromanager()
        if not adapter_path:
            raise RuntimeError(
                "Could not find micromanager adapters. Please run "
                "`python -m pymmcore_plus.install` or install manually and set "
                "MICROMANAGER_PATH."
            )

        # tab widgets
        self.mda = MultiDWidget(self._mmc)
        self.explorer = ExploreSample(self.viewer, self._mmc)

        # add mda and explorer tabs to mm_tab widget
<<<<<<< HEAD
        self.tab.tabWidget.addTab(self.mda, "Multi-D Acquisition")
        self.tab.tabWidget.addTab(self.explorer, "Sample Explorer")

        self.streaming_timer = None
        self.objectives_device = None
        self.objectives_cfg = None
        self.available_focus_devs = []
        self.autofocus_z_stage = None
=======
        self.tab_wdg.tabWidget.addTab(self.mda, "Multi-D Acquisition")
        self.tab_wdg.tabWidget.addTab(self.explorer, "Sample Explorer")
        sizepolicy = QtW.QSizePolicy(
            QtW.QSizePolicy.Expanding, QtW.QSizePolicy.Expanding
        )
        self.tab_wdg.setSizePolicy(sizepolicy)

        self.streaming_timer: QTimer | None = None
        self.objectives_device: str | None = None
        self.objectives_cfg: str | None = None
>>>>>>> 17efbced

        # disable gui
        self._set_enabled(False)

        # connect mmcore signals
        sig: QCoreCallback = self._mmc.events

        # note: don't use lambdas with closures on `self`, since the connection
        # to core may outlive the lifetime of this particular widget.
        sig.sequenceStarted.connect(self._on_mda_started)
        sig.sequenceFinished.connect(self._on_mda_finished)
        sig.systemConfigurationLoaded.connect(self._on_system_cfg_loaded)
        sig.XYStagePositionChanged.connect(self._on_xy_stage_position_changed)
        sig.stagePositionChanged.connect(self._on_stage_position_changed)
        sig.channelGroupChanged.connect(self._refresh_channel_list)
        sig.exposureChanged.connect(self._on_exp_change)
        sig.frameReady.connect(self._on_mda_frame)
        sig.propertyChanged.connect(self._on_offset_status_changed)

        # connect buttons
<<<<<<< HEAD
        self.cfg.load_cfg_Button.clicked.connect(self.load_cfg)
        self.cfg.browse_cfg_Button.clicked.connect(self.browse_cfg)
        self.stages.left_Button.clicked.connect(self.stage_x_left)
        self.stages.right_Button.clicked.connect(self.stage_x_right)
        self.stages.y_up_Button.clicked.connect(self.stage_y_up)
        self.stages.y_down_Button.clicked.connect(self.stage_y_down)
        self.stages.up_Button.clicked.connect(self.stage_z_up)
        self.stages.down_Button.clicked.connect(self.stage_z_down)
        self.stages.offset_up_Button.clicked.connect(self.offset_up)
        self.stages.offset_down_Button.clicked.connect(self.offset_down)

        self.tab.snap_Button.clicked.connect(self.snap)
        self.tab.live_Button.clicked.connect(self.toggle_live)

        self.ill.illumination_Button.clicked.connect(self.illumination)
        self.cfg.properties_Button.clicked.connect(self._show_prop_browser)

        self.stages.focus_device_comboBox.currentTextChanged.connect(
            self._set_focus_device
        )

        # connect comboBox
        self.obj.objective_comboBox.currentIndexChanged.connect(self.change_objective)
        self.cam.bit_comboBox.currentIndexChanged.connect(self.bit_changed)
        self.cam.bin_comboBox.currentIndexChanged.connect(self.bin_changed)
        self.tab.snap_channel_comboBox.currentTextChanged.connect(self._channel_changed)
        self.stages.focus_device_comboBox.currentTextChanged.connect(
            self._set_focus_device
        )
        self.stages.offset_device_comboBox.currentTextChanged.connect(
            self._set_autofocus_device
        )

        self.cam_roi = CameraROI(
            self.viewer, self._mmc, self.cam.cam_roi_comboBox, self.cam.crop_Button
        )

        # connect spinboxes
        self.tab.exp_spinBox.valueChanged.connect(self._update_exp)
        self.tab.exp_spinBox.setKeyboardTracking(False)
=======
        self.cfg_wdg.load_cfg_Button.clicked.connect(self.load_cfg)
        self.cfg_wdg.browse_cfg_Button.clicked.connect(self.browse_cfg)
        self.stage_wdg.left_Button.clicked.connect(self.stage_x_left)
        self.stage_wdg.right_Button.clicked.connect(self.stage_x_right)
        self.stage_wdg.y_up_Button.clicked.connect(self.stage_y_up)
        self.stage_wdg.y_down_Button.clicked.connect(self.stage_y_down)
        self.stage_wdg.up_Button.clicked.connect(self.stage_z_up)
        self.stage_wdg.down_Button.clicked.connect(self.stage_z_down)
        self.tab_wdg.snap_Button.clicked.connect(self.snap)
        self.tab_wdg.live_Button.clicked.connect(self.toggle_live)
        self.illum_wdg.illumination_Button.clicked.connect(self.illumination)
        self.prop_wdg.properties_Button.clicked.connect(self._show_prop_browser)

        # connect comboBox
        self.stage_wdg.focus_device_comboBox.currentTextChanged.connect(
            self._set_focus_device
        )
        self.obj_wdg.objective_comboBox.currentIndexChanged.connect(
            self.change_objective
        )
        self.tab_wdg.snap_channel_comboBox.currentTextChanged.connect(
            self._channel_changed
        )

        self.cam_roi = CameraROI(
            self.viewer,
            self._mmc,
            self.cam_wdg.cam_roi_comboBox,
            self.cam_wdg.crop_Button,
        )

        # connect spinboxes
        self.cam_wdg.px_size_doubleSpinBox.valueChanged.connect(self._update_pixel_size)
        self.tab_wdg.exp_spinBox.valueChanged.connect(self._update_exp)
        self.tab_wdg.exp_spinBox.setKeyboardTracking(False)
>>>>>>> 17efbced

        # refresh options in case a config is already loaded by another remote
        if remote:
            self._refresh_options()

        self.viewer.layers.events.connect(self.update_max_min)
        self.viewer.layers.selection.events.active.connect(self.update_max_min)
        self.viewer.dims.events.current_step.connect(self.update_max_min)

<<<<<<< HEAD
    def _set_enabled(self, enabled):
        if self._mmc.getCameraDevice():
            self.cam.camera_groupBox.setEnabled(enabled)
            self.cam.crop_Button.setEnabled(enabled)
            self.tab.snap_live_tab.setEnabled(enabled)
            self.tab.snap_live_tab.setEnabled(enabled)
        else:
            self.cam.camera_groupBox.setEnabled(False)
            self.cam.crop_Button.setEnabled(False)
            self.tab.snap_live_tab.setEnabled(False)
            self.tab.snap_live_tab.setEnabled(False)

        if self._mmc.getXYStageDevice():
            self.stages.XY_groupBox.setEnabled(enabled)
        else:
            self.stages.XY_groupBox.setEnabled(False)

        if self._mmc.getFocusDevice():
            self.stages.Z_groupBox.setEnabled(enabled)
        else:
            self.stages.Z_groupBox.setEnabled(False)

        if self._mmc.getAutoFocusDevice():
            self.stages.offset_Z_groupBox.setEnabled(enabled)
        else:
            self.stages.offset_Z_groupBox.setEnabled(False)

        self.obj.objective_groupBox.setEnabled(enabled)
        self.ill.illumination_Button.setEnabled(enabled)
        self.tab.tabWidget.setEnabled(enabled)
=======
    def _on_system_cfg_loaded(self):
        if len(self._mmc.getLoadedDevices()) > 1:
            self._set_enabled(True)
            self._refresh_options()

    def _set_enabled(self, enabled):
        if self._mmc.getCameraDevice():
            self._camera_group_wdg(enabled)
            self.tab_wdg.snap_live_tab.setEnabled(enabled)
            self.tab_wdg.snap_live_tab.setEnabled(enabled)
        else:
            self._camera_group_wdg(False)
            self.tab_wdg.snap_live_tab.setEnabled(False)
            self.tab_wdg.snap_live_tab.setEnabled(False)

        if self._mmc.getXYStageDevice():
            self.stage_wdg.XY_groupBox.setEnabled(enabled)
        else:
            self.stage_wdg.XY_groupBox.setEnabled(False)

        if self._mmc.getFocusDevice():
            self.stage_wdg.Z_groupBox.setEnabled(enabled)
        else:
            self.stage_wdg.Z_groupBox.setEnabled(False)

        self.illum_wdg.illumination_Button.setEnabled(enabled)
>>>>>>> 17efbced

        self.mda._set_enabled(enabled)
        if self._mmc.getXYStageDevice():
            self.explorer._set_enabled(enabled)
        else:
            self.explorer._set_enabled(False)

<<<<<<< HEAD
    def browse_cfg(self):
        self._mmc.unloadAllDevices()  # unload all devicies

        self._set_enabled(False)

        # clear spinbox/combobox without accidently setting properties
        boxes = [
            self.obj.objective_comboBox,
            self.cam.bin_comboBox,
            self.cam.bit_comboBox,
            self.tab.snap_channel_comboBox,
            self.stages.xy_device_comboBox,
            self.stages.focus_device_comboBox,
            self.stages.offset_device_comboBox,
=======
    def _camera_group_wdg(self, enabled):
        self.cam_wdg.px_size_doubleSpinBox.setEnabled(enabled)
        self.cam_wdg.cam_roi_comboBox.setEnabled(enabled)
        self.cam_wdg.crop_Button.setEnabled(enabled)
        self.prop_wdg.properties_Button.setEnabled(enabled)

    def browse_cfg(self):
        (filename, _) = QtW.QFileDialog.getOpenFileName(self, "", "", "cfg(*.cfg)")
        if filename:
            self.cfg_wdg.cfg_LineEdit.setText(filename)
            self.tab_wdg.max_min_val_label.setText("None")
            self.cfg_wdg.load_cfg_Button.setEnabled(True)

    def load_cfg(self):

        # clear spinbox/combobox without accidently setting properties
        boxes = [
            self.obj_wdg.objective_comboBox,
            self.tab_wdg.snap_channel_comboBox,
            self.stage_wdg.xy_device_comboBox,
            self.stage_wdg.focus_device_comboBox,
>>>>>>> 17efbced
        ]
        with blockSignals(boxes):
            for box in boxes:
                box.clear()

        self.mda.clear_channel()
        self.mda.clear_positions()
        self.explorer.clear_channel()

        self.objectives_device = None
        self.objectives_cfg = None
<<<<<<< HEAD
        self.available_focus_devs = []
        self.autofocus_z_stage = None

        file_dir = QtW.QFileDialog.getOpenFileName(self, "", "", "cfg(*.cfg)")
        self.cfg.cfg_LineEdit.setText(str(file_dir[0]))
        self.tab.max_min_val_label.setText("None")
        self.cfg.load_cfg_Button.setEnabled(True)

    def load_cfg(self):
        self.cfg.load_cfg_Button.setEnabled(False)
        cfg = self.cfg.cfg_LineEdit.text()
        if cfg == "":
            cfg = "MMConfig_demo.cfg"
            self.cfg.cfg_LineEdit.setText(cfg)
        self._mmc.loadSystemConfiguration(cfg)
        self._refresh_options()
        self._set_enabled(True)

    def _refresh_options(self):
        self._refresh_camera_options()
=======

        self._mmc.unloadAllDevices()  # unload all devicies
        # disable gui
        self._set_enabled(False)
        self.cfg_wdg.load_cfg_Button.setEnabled(False)
        cfg = self.cfg_wdg.cfg_LineEdit.text()
        if cfg == "":
            cfg = "MMConfig_demo.cfg"
            self.cfg_wdg.cfg_LineEdit.setText(cfg)
        self._mmc.loadSystemConfiguration(cfg)

    def _refresh_options(self):
>>>>>>> 17efbced
        self._refresh_objective_options()
        self._refresh_channel_list()
        self._refresh_positions()
        self._refresh_xyz_devices()

    def update_viewer(self, data=None):
        if data is None:
            try:
                data = self._mmc.getLastImage()
            except (RuntimeError, IndexError):
                # circular buffer empty
                return
        try:
            preview_layer = self.viewer.layers["preview"]
            preview_layer.data = data
        except KeyError:
            preview_layer = self.viewer.add_image(data, name="preview")

        self.update_max_min()

        if self.streaming_timer is None:
            self.viewer.reset_view()

    def update_max_min(self, event=None):

<<<<<<< HEAD
        if self.tab.tabWidget.currentIndex() != 0:
=======
        if self.tab_wdg.tabWidget.currentIndex() != 0:
>>>>>>> 17efbced
            return

        min_max_txt = ""

        for layer in self.viewer.layers.selection:

            if isinstance(layer, napari.layers.Image) and layer.visible:

                col = layer.colormap.name

                if col not in QColor.colorNames():
                    col = "gray"

                # min and max of current slice
                min_max_show = tuple(layer._calc_data_range(mode="slice"))
                min_max_txt += f'<font color="{col}">{min_max_show}</font>'

<<<<<<< HEAD
        self.tab.max_min_val_label.setText(min_max_txt)
=======
        self.tab_wdg.max_min_val_label.setText(min_max_txt)
>>>>>>> 17efbced

    def snap(self):
        self.stop_live()

        # snap in a thread so we don't freeze UI when using process local mmc
        create_worker(
            self._mmc.snapImage,
            _connect={"finished": lambda: self.update_viewer(self._mmc.getImage())},
            _start_thread=True,
        )

    def start_live(self):
<<<<<<< HEAD
        self._mmc.startContinuousSequenceAcquisition(self.tab.exp_spinBox.value())
        self.streaming_timer = QTimer()
        self.streaming_timer.timeout.connect(self.update_viewer)
        self.streaming_timer.start(int(self.tab.exp_spinBox.value()))
        self.tab.live_Button.setText("Stop")
=======
        self._mmc.startContinuousSequenceAcquisition(self.tab_wdg.exp_spinBox.value())
        self.streaming_timer = QTimer()
        self.streaming_timer.timeout.connect(self.update_viewer)
        self.streaming_timer.start(int(self.tab_wdg.exp_spinBox.value()))
        self.tab_wdg.live_Button.setText("Stop")
>>>>>>> 17efbced

    def stop_live(self):
        self._mmc.stopSequenceAcquisition()
        if self.streaming_timer is not None:
            self.streaming_timer.stop()
            self.streaming_timer = None
<<<<<<< HEAD
        self.tab.live_Button.setText("Live")
        self.tab.live_Button.setIcon(CAM_ICON)
=======
        self.tab_wdg.live_Button.setText("Live")
        self.tab_wdg.live_Button.setIcon(CAM_ICON)
>>>>>>> 17efbced

    def toggle_live(self, event=None):
        if self.streaming_timer is None:

            ch_group = self._mmc.getChannelGroup()
            if ch_group:
                self._mmc.setConfig(
<<<<<<< HEAD
                    ch_group, self.tab.snap_channel_comboBox.currentText()
=======
                    ch_group, self.tab_wdg.snap_channel_comboBox.currentText()
>>>>>>> 17efbced
                )
            else:
                return

            self.start_live()
<<<<<<< HEAD
            self.tab.live_Button.setIcon(CAM_STOP_ICON)
        else:
            self.stop_live()
            self.tab.live_Button.setIcon(CAM_ICON)
=======
            self.tab_wdg.live_Button.setIcon(CAM_STOP_ICON)
        else:
            self.stop_live()
            self.tab_wdg.live_Button.setIcon(CAM_ICON)
>>>>>>> 17efbced

    def _on_mda_started(self, sequence: useq.MDASequence):
        """ "create temp folder and block gui when mda starts."""
        self._set_enabled(False)

    def _on_mda_frame(self, image: np.ndarray, event: useq.MDAEvent):
        meta = self.mda.SEQUENCE_META.get(event.sequence) or SequenceMeta()

        if meta.mode != "mda":
            return

        # pick layer name
        file_name = meta.file_name if meta.should_save else "Exp"
        channelstr = (
            f"[{event.channel.config}_idx{event.index['c']}]_"
            if meta.split_channels
            else ""
        )
        layer_name = f"{file_name}_{channelstr}{event.sequence.uid}"

        try:  # see if we already have a layer with this sequence
            layer = self.viewer.layers[layer_name]

            # get indices of new image
            im_idx = tuple(
                event.index[k]
                for k in event_indices(event)
                if not (meta.split_channels and k == "c")
            )

            # make sure array shape contains im_idx, or pad with zeros
            new_array = extend_array_for_index(layer.data, im_idx)
            # add the incoming index at the appropriate index
            new_array[im_idx] = image
            # set layer data
            layer.data = new_array
            for a, v in enumerate(im_idx):
                self.viewer.dims.set_point(a, v)

        except KeyError:  # add the new layer to the viewer
            seq = event.sequence
            _image = image[(np.newaxis,) * len(seq.shape)]
            layer = self.viewer.add_image(_image, name=layer_name, blending="additive")

            # dimensions labels
            labels = [i for i in seq.axis_order if i in event.index] + ["y", "x"]
            self.viewer.dims.axis_labels = labels

            # add metadata to layer
            layer.metadata["useq_sequence"] = seq
            layer.metadata["uid"] = seq.uid
            # storing event.index in addition to channel.config because it's
            # possible to have two of the same channel in one sequence.
            layer.metadata["ch_id"] = f'{event.channel.config}_idx{event.index["c"]}'

    def _on_mda_finished(self, sequence: useq.MDASequence):
        """Save layer and add increment to save name."""
        meta = self.mda.SEQUENCE_META.pop(sequence, SequenceMeta())
        save_sequence(sequence, self.viewer.layers, meta)
        # reactivate gui when mda finishes.
        self._set_enabled(True)

    # exposure time
    def _update_exp(self, exposure: float):
        self._mmc.setExposure(exposure)
        if self.streaming_timer:
            self.streaming_timer.setInterval(int(exposure))
            self._mmc.stopSequenceAcquisition()
            self._mmc.startContinuousSequenceAcquisition(exposure)

    def _on_exp_change(self, camera: str, exposure: float):
<<<<<<< HEAD
        with blockSignals(self.tab.exp_spinBox):
            self.tab.exp_spinBox.setValue(exposure)
=======
        with blockSignals(self.tab_wdg.exp_spinBox):
            self.tab_wdg.exp_spinBox.setValue(exposure)
>>>>>>> 17efbced
        if self.streaming_timer:
            self.streaming_timer.setInterval(int(exposure))

    # illumination
    def illumination(self):
        if hasattr(self, "_illumination"):
            self._illumination.close()
        self._illumination = IlluminationDialog(self._mmc, self)
        self._illumination.setWindowFlags(
            Qt.Window
            | Qt.WindowTitleHint
            | Qt.WindowStaysOnTopHint
            | Qt.WindowCloseButtonHint
        )
        self._illumination.show()

    # property browser
    def _show_prop_browser(self):
        pb = PropBrowser(self._mmc, self)
        pb.exec()

    # channels
    def _refresh_channel_list(self):
        guessed_channel_list = self._mmc.getOrGuessChannelGroup()

        if not guessed_channel_list:
            return

        if len(guessed_channel_list) == 1:
            self._set_channel_group(guessed_channel_list[0])
        else:
            # if guessed_channel_list has more than 1 possible channel group,
            # you can select the correct one through a combobox
            ch = SelectDeviceFromCombobox(
                guessed_channel_list,
                "Select Channel Group:",
                self,
            )
            ch.val_changed.connect(self._set_channel_group)
            ch.show()

    def _set_channel_group(self, guessed_channel: str):
        channel_group = guessed_channel
        self._mmc.setChannelGroup(channel_group)
        channel_list = self._mmc.getAvailableConfigs(channel_group)
<<<<<<< HEAD
        with blockSignals(self.tab.snap_channel_comboBox):
            self.tab.snap_channel_comboBox.clear()
            self.tab.snap_channel_comboBox.addItems(channel_list)
            self.tab.snap_channel_comboBox.setCurrentText(
=======
        with blockSignals(self.tab_wdg.snap_channel_comboBox):
            self.tab_wdg.snap_channel_comboBox.clear()
            self.tab_wdg.snap_channel_comboBox.addItems(channel_list)
            self.tab_wdg.snap_channel_comboBox.setCurrentText(
>>>>>>> 17efbced
                self._mmc.getCurrentConfig(channel_group)
            )

    def _on_config_set(self, groupName: str, configName: str):
        if groupName == self._mmc.getOrGuessChannelGroup():
<<<<<<< HEAD
            with blockSignals(self.tab.snap_channel_comboBox):
                self.tab.snap_channel_comboBox.setCurrentText(configName)
=======
            with blockSignals(self.tab_wdg.snap_channel_comboBox):
                self.tab_wdg.snap_channel_comboBox.setCurrentText(configName)
>>>>>>> 17efbced

    def _channel_changed(self, newChannel: str):
        self._mmc.setConfig(self._mmc.getChannelGroup(), newChannel)

    # objectives
    def _refresh_objective_options(self):

        obj_dev_list = self._mmc.guessObjectiveDevices()
        # e.g. ['TiNosePiece']

        if not obj_dev_list:
            return

        if len(obj_dev_list) == 1:
            self._set_objectives(obj_dev_list[0])
        else:
            # if obj_dev_list has more than 1 possible objective device,
            # you can select the correct one through a combobox
            obj = SelectDeviceFromCombobox(
                obj_dev_list,
                "Select Objective Device:",
                self,
            )
            obj.val_changed.connect(self._set_objectives)
            obj.show()

    def _set_objectives(self, obj_device: str):

        obj_dev, obj_cfg, presets = self._get_objective_device(obj_device)

        if obj_dev and obj_cfg and presets:
            current_obj = self._mmc.getCurrentConfig(obj_cfg)
        else:
            current_obj = self._mmc.getState(obj_dev)
            presets = self._mmc.getStateLabels(obj_dev)
        self._add_objective_to_gui(current_obj, presets)

    def _get_objective_device(self, obj_device: str):
        # check if there is a configuration group for the objectives
        for cfg_groups in self._mmc.getAvailableConfigGroups():
            # e.g. ('Camera', 'Channel', 'Objectives')

            presets = self._mmc.getAvailableConfigs(cfg_groups)

            if not presets:
                continue

            cfg_data = self._mmc.getConfigData(
                cfg_groups, presets[0]
            )  # first group option e.g. TINosePiece: State=1

            device = cfg_data.getSetting(0).getDeviceLabel()
            # e.g. TINosePiece

            if device == obj_device:
                self.objectives_device = device
                self.objectives_cfg = cfg_groups
                return self.objectives_device, self.objectives_cfg, presets

        self.objectives_device = obj_device
        return self.objectives_device, None, None

    def _add_objective_to_gui(self, current_obj, presets):
<<<<<<< HEAD
        with blockSignals(self.obj.objective_comboBox):
            self.obj.objective_comboBox.clear()
            self.obj.objective_comboBox.addItems(presets)
            if isinstance(current_obj, int):
                self.obj.objective_comboBox.setCurrentIndex(current_obj)
            else:
                self.obj.objective_comboBox.setCurrentText(current_obj)
=======
        with blockSignals(self.obj_wdg.objective_comboBox):
            self.obj_wdg.objective_comboBox.clear()
            self.obj_wdg.objective_comboBox.addItems(presets)
            if isinstance(current_obj, int):
                self.obj_wdg.objective_comboBox.setCurrentIndex(current_obj)
            else:
                self.obj_wdg.objective_comboBox.setCurrentText(current_obj)
>>>>>>> 17efbced
            self._update_pixel_size()
            return

    def _update_pixel_size(self, value: float = None):

        current_px_size_cfg = self._mmc.getCurrentPixelSizeConfig()

        # if pixel size is already set -> return
        if current_px_size_cfg and not value:
            return

        # if pixel size is already set but the camera px size is changed
        # or if there is not a px size cfg
        if current_px_size_cfg:
            self._mmc.deletePixelSizeConfig(current_px_size_cfg)

        # if not, create and store a new pixel size config for the current objective.
        curr_obj = self._mmc.getProperty(self.objectives_device, "Label")
        # get magnification info from the current objective label
        match = re.search(r"(\d{1,3})[xX]", curr_obj)
        if match:
            mag = int(match.groups()[0])

<<<<<<< HEAD
            if self.cam.px_size_doubleSpinBox.value() == 1.0:
                return

            image_pixel_size = self.cam.px_size_doubleSpinBox.value() / mag
=======
            # if self.cam.px_size_doubleSpinBox.value() == 1.0:
            if value == 1.0:
                return

            # image_pixel_size = self.cam.px_size_doubleSpinBox.value() / mag
            image_pixel_size = value / mag
>>>>>>> 17efbced
            px_cgf_name = f"px_size_{curr_obj}"
            # set image pixel sixe (x,y) for the newly created pixel size config
            self._mmc.definePixelSizeConfig(
                px_cgf_name, self.objectives_device, "Label", curr_obj
            )
            self._mmc.setPixelSizeUm(px_cgf_name, image_pixel_size)
            self._mmc.setPixelSizeConfig(px_cgf_name)
        # if it does't match, px size is set to 0.0

    def change_objective(self):
<<<<<<< HEAD
        if self.obj.objective_comboBox.count() <= 0:
=======
        if self.obj_wdg.objective_comboBox.count() <= 0:
>>>>>>> 17efbced
            return

        if self.objectives_device == "":
            return

        zdev = self._mmc.getFocusDevice()

        currentZ = self._mmc.getZPosition()
        self._mmc.setPosition(zdev, 0)
        self._mmc.waitForDevice(zdev)

        try:
            self._mmc.setConfig(
<<<<<<< HEAD
                self.objectives_cfg, self.obj.objective_comboBox.currentText()
            )
        except ValueError:
            self._mmc.setProperty(
                self.objectives_device,
                "Label",
                self.obj.objective_comboBox.currentText(),
=======
                self.objectives_cfg, self.obj_wdg.objective_comboBox.currentText()
>>>>>>> 17efbced
            )
        except ValueError:
            self._mmc.setProperty(
                self.objectives_device,
                "Label",
                self.obj_wdg.objective_comboBox.currentText(),
            )

        self._mmc.waitForDevice(self.objectives_device)
        self._mmc.setPosition(zdev, currentZ)
        self._mmc.waitForDevice(zdev)

<<<<<<< HEAD
        self._mmc.waitForDevice(self.objectives_device)
        self._mmc.setPosition(zdev, currentZ)
        self._mmc.waitForDevice(zdev)

=======
>>>>>>> 17efbced
        self._update_pixel_size()

    # stages
    def _refresh_positions(self):
        if self._mmc.getXYStageDevice():
            x, y = self._mmc.getXPosition(), self._mmc.getYPosition()
            self._on_xy_stage_position_changed(self._mmc.getXYStageDevice(), x, y)
        if self._mmc.getFocusDevice():
<<<<<<< HEAD
            self.stages.z_lineEdit.setText(f"{self._mmc.getZPosition():.1f}")

    def _refresh_xyz_devices(self):

        self.stages.focus_device_comboBox.clear()
        self.stages.xy_device_comboBox.clear()
        self.stages.offset_device_comboBox.clear()

        xy_stage_devs = list(self._mmc.getLoadedDevicesOfType(DeviceType.XYStageDevice))

        focus_devs = list(self._mmc.getLoadedDevicesOfType(DeviceType.StageDevice))

        offset_devs = list(self._mmc.getLoadedDevicesOfType(DeviceType.AutoFocusDevice))

        if not xy_stage_devs:
            self.stages.XY_groupBox.setEnabled(False)
        else:
            self.stages.XY_groupBox.setEnabled(True)
            self.stages.xy_device_comboBox.addItems(xy_stage_devs)
            self._set_xy_stage_device()

        if not focus_devs:
            self.stages.Z_groupBox.setEnabled(False)
        else:
            self.stages.Z_groupBox.setEnabled(True)
            self.stages.focus_device_comboBox.addItems(focus_devs)
            self._set_focus_device()

        if not offset_devs:
            self.stages.offset_device_comboBox.setEnabled(False)
        else:
            self.stages.offset_device_comboBox.addItems(offset_devs)
            self._set_autofocus_device()

    def _set_xy_stage_device(self):
        if not self.stages.xy_device_comboBox.count():
            return
        self._mmc.setXYStageDevice(self.stages.xy_device_comboBox.currentText())

    def _set_focus_device(self):
        if not self.stages.focus_device_comboBox.count():
            return
        self._mmc.setFocusDevice(self.stages.focus_device_comboBox.currentText())

    def _set_autofocus_device(self):
        if not self.stages.offset_device_comboBox.count():
            return
        self.autofocus_z_stage = AutofocusDevice.set(
            self.stages.offset_device_comboBox.currentText(), self._mmc
        )
        # remove autofocus offset device if in the combobox of focus devices
        # e.g. "TIPSFOffset" for Nikon PFS
        if self.stages.focus_device_comboBox.count() > 1:
            focus_cbox_items = list(self.stages.focus_device_comboBox.itemText())
            if self.autofocus_z_stage.offset_device in focus_cbox_items:
                self.stages.focus_device_comboBox.removeItem(
                    self.stages.focus_device_comboBox.findText(
                        self.autofocus_z_stage.offset_device
                    )
                )
        self._mmc.setAutoFocusDevice(self.stages.offset_device_comboBox.currentText())
        self._on_offset_status_changed()

    def _on_offset_status_changed(self):
        if (
            not self.autofocus_z_stage
            or self.autofocus_z_stage
            and not self.autofocus_z_stage.isEngaged()
        ):
            self.stages.offset_Z_groupBox.setEnabled(False)
            self.stages.Z_groupBox.setEnabled(True)
        else:
            autofocus_dev = self.autofocus_z_stage.autofocus_device
            if self.autofocus_z_stage.isLocked() or self.autofocus_z_stage.isFocusing(
                autofocus_dev
            ):
                self.stages.offset_Z_groupBox.setEnabled(True)
                self.stages.Z_groupBox.setEnabled(False)

    def _on_xy_stage_position_changed(self, name, x, y):
        self.stages.x_lineEdit.setText(f"{x:.1f}")
        self.stages.y_lineEdit.setText(f"{y:.1f}")

    def _on_stage_position_changed(self, name, value):
        if "z" in name.lower():  # hack
            self.stages.z_lineEdit.setText(f"{value:.1f}")

    def stage_x_left(self):
        self._mmc.setRelativeXYPosition(
            -float(self.stages.xy_step_size_SpinBox.value()), 0.0
        )
        if self.stages.snap_on_click_checkBox.isChecked():
=======
            self.stage_wdg.z_lineEdit.setText(f"{self._mmc.getZPosition():.1f}")

    def _refresh_xyz_devices(self):

        # since there is no offset control yet:
        self.stage_wdg.offset_Z_groupBox.setEnabled(False)

        self.stage_wdg.focus_device_comboBox.clear()
        self.stage_wdg.xy_device_comboBox.clear()

        xy_stage_devs = list(self._mmc.getLoadedDevicesOfType(DeviceType.XYStageDevice))

        focus_devs = list(self._mmc.getLoadedDevicesOfType(DeviceType.StageDevice))

        if not xy_stage_devs:
            self.stage_wdg.XY_groupBox.setEnabled(False)
        else:
            self.stage_wdg.XY_groupBox.setEnabled(True)
            self.stage_wdg.xy_device_comboBox.addItems(xy_stage_devs)
            self._set_xy_stage_device()

        if not focus_devs:
            self.stage_wdg.Z_groupBox.setEnabled(False)
        else:
            self.stage_wdg.Z_groupBox.setEnabled(True)
            self.stage_wdg.focus_device_comboBox.addItems(focus_devs)
            self._set_focus_device()

    def _set_xy_stage_device(self):
        if not self.stage_wdg.xy_device_comboBox.count():
            return
        self._mmc.setXYStageDevice(self.stage_wdg.xy_device_comboBox.currentText())

    def _set_focus_device(self):
        if not self.stage_wdg.focus_device_comboBox.count():
            return
        self._mmc.setFocusDevice(self.stage_wdg.focus_device_comboBox.currentText())

    def _on_xy_stage_position_changed(self, name, x, y):
        self.stage_wdg.x_lineEdit.setText(f"{x:.1f}")
        self.stage_wdg.y_lineEdit.setText(f"{y:.1f}")

    def _on_stage_position_changed(self, name, value):
        if "z" in name.lower():  # hack
            self.stage_wdg.z_lineEdit.setText(f"{value:.1f}")

    def stage_x_left(self):
        self._mmc.setRelativeXYPosition(
            -float(self.stage_wdg.xy_step_size_SpinBox.value()), 0.0
        )
        if self.stage_wdg.snap_on_click_checkBox.isChecked():
>>>>>>> 17efbced
            self.snap()

    def stage_x_right(self):
        self._mmc.setRelativeXYPosition(
<<<<<<< HEAD
            float(self.stages.xy_step_size_SpinBox.value()), 0.0
        )
        if self.stages.snap_on_click_checkBox.isChecked():
=======
            float(self.stage_wdg.xy_step_size_SpinBox.value()), 0.0
        )
        if self.stage_wdg.snap_on_click_checkBox.isChecked():
>>>>>>> 17efbced
            self.snap()

    def stage_y_up(self):
        self._mmc.setRelativeXYPosition(
            0.0,
<<<<<<< HEAD
            float(self.stages.xy_step_size_SpinBox.value()),
        )
        if self.stages.snap_on_click_checkBox.isChecked():
=======
            float(self.stage_wdg.xy_step_size_SpinBox.value()),
        )
        if self.stage_wdg.snap_on_click_checkBox.isChecked():
>>>>>>> 17efbced
            self.snap()

    def stage_y_down(self):
        self._mmc.setRelativeXYPosition(
            0.0,
<<<<<<< HEAD
            -float(self.stages.xy_step_size_SpinBox.value()),
        )
        if self.stages.snap_on_click_checkBox.isChecked():
=======
            -float(self.stage_wdg.xy_step_size_SpinBox.value()),
        )
        if self.stage_wdg.snap_on_click_checkBox.isChecked():
>>>>>>> 17efbced
            self.snap()

    def stage_z_up(self):
        self._mmc.setRelativePosition(
<<<<<<< HEAD
            float(self.stages.z_step_size_doubleSpinBox.value())
        )
        if self.stages.snap_on_click_checkBox.isChecked():
=======
            float(self.stage_wdg.z_step_size_doubleSpinBox.value())
        )
        if self.stage_wdg.snap_on_click_checkBox.isChecked():
>>>>>>> 17efbced
            self.snap()

    def stage_z_down(self):
        self._mmc.setRelativePosition(
<<<<<<< HEAD
            -float(self.stages.z_step_size_doubleSpinBox.value())
        )
        if self.stages.snap_on_click_checkBox.isChecked():
            self.snap()

    def offset_up(self):
        if self._mmc.isContinuousFocusLocked():
            offset_dev = self.autofocus_z_stage.offset_device
            current_offset = self.autofocus_z_stage.get_position(offset_dev)
            new_offset = current_offset + float(
                self.stages.offset_z_step_size_doubleSpinBox.value()
            )
            self.autofocus_z_stage.set_offset(offset_dev, new_offset)
            if self.stages.snap_on_click_checkBox.isChecked():
                self.snap()

    def offset_down(self):
        if self._mmc.isContinuousFocusLocked():
            offset_dev = self.autofocus_z_stage.offset_device
            current_offset = self.autofocus_z_stage.get_position(offset_dev)
            new_offset = current_offset - float(
                self.stages.offset_z_step_size_doubleSpinBox.value()
            )
            self.autofocus_z_stage.set_offset(offset_dev, new_offset)
            if self.stages.snap_on_click_checkBox.isChecked():
                self.snap()

    # camera
    def _refresh_camera_options(self):
        cam_device = self._mmc.getCameraDevice()
        if not cam_device:
            return
        cam_props = self._mmc.getDevicePropertyNames(cam_device)
        if "Binning" in cam_props:
            bin_opts = self._mmc.getAllowedPropertyValues(cam_device, "Binning")
            with blockSignals(self.cam.bin_comboBox):
                self.cam.bin_comboBox.clear()
                self.cam.bin_comboBox.addItems(bin_opts)
                self.cam.bin_comboBox.setCurrentText(
                    self._mmc.getProperty(cam_device, "Binning")
                )

        if "PixelType" in cam_props:
            px_t = self._mmc.getAllowedPropertyValues(cam_device, "PixelType")
            with blockSignals(self.cam.bit_comboBox):
                self.cam.bit_comboBox.clear()
                self.cam.bit_comboBox.addItems(px_t)
                self.cam.bit_comboBox.setCurrentText(
                    self._mmc.getProperty(cam_device, "PixelType")
                )

    def bit_changed(self):
        if self.cam.bit_comboBox.count() > 0:
            bits = self.cam.bit_comboBox.currentText()
            self._mmc.setProperty(self._mmc.getCameraDevice(), "PixelType", bits)

    def bin_changed(self):
        if self.cam.bin_comboBox.count() > 0:
            bins = self.cam.bin_comboBox.currentText()
            cd = self._mmc.getCameraDevice()
            self._mmc.setProperty(cd, "Binning", bins)
=======
            -float(self.stage_wdg.z_step_size_doubleSpinBox.value())
        )
        if self.stage_wdg.snap_on_click_checkBox.isChecked():
            self.snap()
>>>>>>> 17efbced
<|MERGE_RESOLUTION|>--- conflicted
+++ resolved
@@ -15,11 +15,7 @@
 
 from ._autofocus import AutofocusDevice
 from ._camera_roi import CameraROI
-<<<<<<< HEAD
-from ._gui import MicroManagerWidget
-=======
 from ._gui_objects._mm_widget import MicroManagerWidget
->>>>>>> 17efbced
 from ._illumination import IlluminationDialog
 from ._saving import save_sequence
 from ._util import (
@@ -50,22 +46,7 @@
         remote=False,
         mmc: CMMCorePlus | RemoteMMCore = None,
     ):
-
         super().__init__()
-<<<<<<< HEAD
-
-        self.viewer = viewer
-
-        self.create_gui()  # create gui from _main_gui.py
-
-        self.cfg = self.mm_configuration
-        self.obj = self.mm_objectives
-        self.ill = self.mm_illumination
-        self.cam = self.mm_camera
-        self.stages = self.mm_xyz_stages
-        self.tab = self.mm_tab
-=======
->>>>>>> 17efbced
 
         # create connection to mmcore server or process-local variant
         if mmc is not None:
@@ -88,16 +69,6 @@
         self.explorer = ExploreSample(self.viewer, self._mmc)
 
         # add mda and explorer tabs to mm_tab widget
-<<<<<<< HEAD
-        self.tab.tabWidget.addTab(self.mda, "Multi-D Acquisition")
-        self.tab.tabWidget.addTab(self.explorer, "Sample Explorer")
-
-        self.streaming_timer = None
-        self.objectives_device = None
-        self.objectives_cfg = None
-        self.available_focus_devs = []
-        self.autofocus_z_stage = None
-=======
         self.tab_wdg.tabWidget.addTab(self.mda, "Multi-D Acquisition")
         self.tab_wdg.tabWidget.addTab(self.explorer, "Sample Explorer")
         sizepolicy = QtW.QSizePolicy(
@@ -108,7 +79,7 @@
         self.streaming_timer: QTimer | None = None
         self.objectives_device: str | None = None
         self.objectives_cfg: str | None = None
->>>>>>> 17efbced
+        self.autofocus_z_stage: str | None = None
 
         # disable gui
         self._set_enabled(False)
@@ -129,48 +100,6 @@
         sig.propertyChanged.connect(self._on_offset_status_changed)
 
         # connect buttons
-<<<<<<< HEAD
-        self.cfg.load_cfg_Button.clicked.connect(self.load_cfg)
-        self.cfg.browse_cfg_Button.clicked.connect(self.browse_cfg)
-        self.stages.left_Button.clicked.connect(self.stage_x_left)
-        self.stages.right_Button.clicked.connect(self.stage_x_right)
-        self.stages.y_up_Button.clicked.connect(self.stage_y_up)
-        self.stages.y_down_Button.clicked.connect(self.stage_y_down)
-        self.stages.up_Button.clicked.connect(self.stage_z_up)
-        self.stages.down_Button.clicked.connect(self.stage_z_down)
-        self.stages.offset_up_Button.clicked.connect(self.offset_up)
-        self.stages.offset_down_Button.clicked.connect(self.offset_down)
-
-        self.tab.snap_Button.clicked.connect(self.snap)
-        self.tab.live_Button.clicked.connect(self.toggle_live)
-
-        self.ill.illumination_Button.clicked.connect(self.illumination)
-        self.cfg.properties_Button.clicked.connect(self._show_prop_browser)
-
-        self.stages.focus_device_comboBox.currentTextChanged.connect(
-            self._set_focus_device
-        )
-
-        # connect comboBox
-        self.obj.objective_comboBox.currentIndexChanged.connect(self.change_objective)
-        self.cam.bit_comboBox.currentIndexChanged.connect(self.bit_changed)
-        self.cam.bin_comboBox.currentIndexChanged.connect(self.bin_changed)
-        self.tab.snap_channel_comboBox.currentTextChanged.connect(self._channel_changed)
-        self.stages.focus_device_comboBox.currentTextChanged.connect(
-            self._set_focus_device
-        )
-        self.stages.offset_device_comboBox.currentTextChanged.connect(
-            self._set_autofocus_device
-        )
-
-        self.cam_roi = CameraROI(
-            self.viewer, self._mmc, self.cam.cam_roi_comboBox, self.cam.crop_Button
-        )
-
-        # connect spinboxes
-        self.tab.exp_spinBox.valueChanged.connect(self._update_exp)
-        self.tab.exp_spinBox.setKeyboardTracking(False)
-=======
         self.cfg_wdg.load_cfg_Button.clicked.connect(self.load_cfg)
         self.cfg_wdg.browse_cfg_Button.clicked.connect(self.browse_cfg)
         self.stage_wdg.left_Button.clicked.connect(self.stage_x_left)
@@ -188,6 +117,9 @@
         self.stage_wdg.focus_device_comboBox.currentTextChanged.connect(
             self._set_focus_device
         )
+        self.stage_wdg.offset_device_comboBox.currentTextChanged.connect(
+            self._set_autofocus_device
+        )
         self.obj_wdg.objective_comboBox.currentIndexChanged.connect(
             self.change_objective
         )
@@ -206,7 +138,6 @@
         self.cam_wdg.px_size_doubleSpinBox.valueChanged.connect(self._update_pixel_size)
         self.tab_wdg.exp_spinBox.valueChanged.connect(self._update_exp)
         self.tab_wdg.exp_spinBox.setKeyboardTracking(False)
->>>>>>> 17efbced
 
         # refresh options in case a config is already loaded by another remote
         if remote:
@@ -216,38 +147,6 @@
         self.viewer.layers.selection.events.active.connect(self.update_max_min)
         self.viewer.dims.events.current_step.connect(self.update_max_min)
 
-<<<<<<< HEAD
-    def _set_enabled(self, enabled):
-        if self._mmc.getCameraDevice():
-            self.cam.camera_groupBox.setEnabled(enabled)
-            self.cam.crop_Button.setEnabled(enabled)
-            self.tab.snap_live_tab.setEnabled(enabled)
-            self.tab.snap_live_tab.setEnabled(enabled)
-        else:
-            self.cam.camera_groupBox.setEnabled(False)
-            self.cam.crop_Button.setEnabled(False)
-            self.tab.snap_live_tab.setEnabled(False)
-            self.tab.snap_live_tab.setEnabled(False)
-
-        if self._mmc.getXYStageDevice():
-            self.stages.XY_groupBox.setEnabled(enabled)
-        else:
-            self.stages.XY_groupBox.setEnabled(False)
-
-        if self._mmc.getFocusDevice():
-            self.stages.Z_groupBox.setEnabled(enabled)
-        else:
-            self.stages.Z_groupBox.setEnabled(False)
-
-        if self._mmc.getAutoFocusDevice():
-            self.stages.offset_Z_groupBox.setEnabled(enabled)
-        else:
-            self.stages.offset_Z_groupBox.setEnabled(False)
-
-        self.obj.objective_groupBox.setEnabled(enabled)
-        self.ill.illumination_Button.setEnabled(enabled)
-        self.tab.tabWidget.setEnabled(enabled)
-=======
     def _on_system_cfg_loaded(self):
         if len(self._mmc.getLoadedDevices()) > 1:
             self._set_enabled(True)
@@ -273,8 +172,13 @@
         else:
             self.stage_wdg.Z_groupBox.setEnabled(False)
 
+        if self._mmc.getAutoFocusDevice():
+            self.stage_wdg.offset_Z_groupBox.setEnabled(enabled)
+        else:
+            self.stage_wdg.offset_Z_groupBox.setEnabled(False)
+
+        self.obj_wdg.objective_comboBox.setEnabled(enabled)
         self.illum_wdg.illumination_Button.setEnabled(enabled)
->>>>>>> 17efbced
 
         self.mda._set_enabled(enabled)
         if self._mmc.getXYStageDevice():
@@ -282,22 +186,6 @@
         else:
             self.explorer._set_enabled(False)
 
-<<<<<<< HEAD
-    def browse_cfg(self):
-        self._mmc.unloadAllDevices()  # unload all devicies
-
-        self._set_enabled(False)
-
-        # clear spinbox/combobox without accidently setting properties
-        boxes = [
-            self.obj.objective_comboBox,
-            self.cam.bin_comboBox,
-            self.cam.bit_comboBox,
-            self.tab.snap_channel_comboBox,
-            self.stages.xy_device_comboBox,
-            self.stages.focus_device_comboBox,
-            self.stages.offset_device_comboBox,
-=======
     def _camera_group_wdg(self, enabled):
         self.cam_wdg.px_size_doubleSpinBox.setEnabled(enabled)
         self.cam_wdg.cam_roi_comboBox.setEnabled(enabled)
@@ -319,7 +207,7 @@
             self.tab_wdg.snap_channel_comboBox,
             self.stage_wdg.xy_device_comboBox,
             self.stage_wdg.focus_device_comboBox,
->>>>>>> 17efbced
+            self.stage_wdg.offset_device_comboBox,
         ]
         with blockSignals(boxes):
             for box in boxes:
@@ -331,28 +219,7 @@
 
         self.objectives_device = None
         self.objectives_cfg = None
-<<<<<<< HEAD
-        self.available_focus_devs = []
         self.autofocus_z_stage = None
-
-        file_dir = QtW.QFileDialog.getOpenFileName(self, "", "", "cfg(*.cfg)")
-        self.cfg.cfg_LineEdit.setText(str(file_dir[0]))
-        self.tab.max_min_val_label.setText("None")
-        self.cfg.load_cfg_Button.setEnabled(True)
-
-    def load_cfg(self):
-        self.cfg.load_cfg_Button.setEnabled(False)
-        cfg = self.cfg.cfg_LineEdit.text()
-        if cfg == "":
-            cfg = "MMConfig_demo.cfg"
-            self.cfg.cfg_LineEdit.setText(cfg)
-        self._mmc.loadSystemConfiguration(cfg)
-        self._refresh_options()
-        self._set_enabled(True)
-
-    def _refresh_options(self):
-        self._refresh_camera_options()
-=======
 
         self._mmc.unloadAllDevices()  # unload all devicies
         # disable gui
@@ -365,7 +232,6 @@
         self._mmc.loadSystemConfiguration(cfg)
 
     def _refresh_options(self):
->>>>>>> 17efbced
         self._refresh_objective_options()
         self._refresh_channel_list()
         self._refresh_positions()
@@ -391,11 +257,7 @@
 
     def update_max_min(self, event=None):
 
-<<<<<<< HEAD
-        if self.tab.tabWidget.currentIndex() != 0:
-=======
         if self.tab_wdg.tabWidget.currentIndex() != 0:
->>>>>>> 17efbced
             return
 
         min_max_txt = ""
@@ -413,11 +275,7 @@
                 min_max_show = tuple(layer._calc_data_range(mode="slice"))
                 min_max_txt += f'<font color="{col}">{min_max_show}</font>'
 
-<<<<<<< HEAD
-        self.tab.max_min_val_label.setText(min_max_txt)
-=======
         self.tab_wdg.max_min_val_label.setText(min_max_txt)
->>>>>>> 17efbced
 
     def snap(self):
         self.stop_live()
@@ -430,32 +288,19 @@
         )
 
     def start_live(self):
-<<<<<<< HEAD
-        self._mmc.startContinuousSequenceAcquisition(self.tab.exp_spinBox.value())
-        self.streaming_timer = QTimer()
-        self.streaming_timer.timeout.connect(self.update_viewer)
-        self.streaming_timer.start(int(self.tab.exp_spinBox.value()))
-        self.tab.live_Button.setText("Stop")
-=======
         self._mmc.startContinuousSequenceAcquisition(self.tab_wdg.exp_spinBox.value())
         self.streaming_timer = QTimer()
         self.streaming_timer.timeout.connect(self.update_viewer)
         self.streaming_timer.start(int(self.tab_wdg.exp_spinBox.value()))
         self.tab_wdg.live_Button.setText("Stop")
->>>>>>> 17efbced
 
     def stop_live(self):
         self._mmc.stopSequenceAcquisition()
         if self.streaming_timer is not None:
             self.streaming_timer.stop()
             self.streaming_timer = None
-<<<<<<< HEAD
-        self.tab.live_Button.setText("Live")
-        self.tab.live_Button.setIcon(CAM_ICON)
-=======
         self.tab_wdg.live_Button.setText("Live")
         self.tab_wdg.live_Button.setIcon(CAM_ICON)
->>>>>>> 17efbced
 
     def toggle_live(self, event=None):
         if self.streaming_timer is None:
@@ -463,27 +308,16 @@
             ch_group = self._mmc.getChannelGroup()
             if ch_group:
                 self._mmc.setConfig(
-<<<<<<< HEAD
-                    ch_group, self.tab.snap_channel_comboBox.currentText()
-=======
                     ch_group, self.tab_wdg.snap_channel_comboBox.currentText()
->>>>>>> 17efbced
                 )
             else:
                 return
 
             self.start_live()
-<<<<<<< HEAD
-            self.tab.live_Button.setIcon(CAM_STOP_ICON)
-        else:
-            self.stop_live()
-            self.tab.live_Button.setIcon(CAM_ICON)
-=======
             self.tab_wdg.live_Button.setIcon(CAM_STOP_ICON)
         else:
             self.stop_live()
             self.tab_wdg.live_Button.setIcon(CAM_ICON)
->>>>>>> 17efbced
 
     def _on_mda_started(self, sequence: useq.MDASequence):
         """ "create temp folder and block gui when mda starts."""
@@ -555,13 +389,8 @@
             self._mmc.startContinuousSequenceAcquisition(exposure)
 
     def _on_exp_change(self, camera: str, exposure: float):
-<<<<<<< HEAD
-        with blockSignals(self.tab.exp_spinBox):
-            self.tab.exp_spinBox.setValue(exposure)
-=======
         with blockSignals(self.tab_wdg.exp_spinBox):
             self.tab_wdg.exp_spinBox.setValue(exposure)
->>>>>>> 17efbced
         if self.streaming_timer:
             self.streaming_timer.setInterval(int(exposure))
 
@@ -607,29 +436,17 @@
         channel_group = guessed_channel
         self._mmc.setChannelGroup(channel_group)
         channel_list = self._mmc.getAvailableConfigs(channel_group)
-<<<<<<< HEAD
-        with blockSignals(self.tab.snap_channel_comboBox):
-            self.tab.snap_channel_comboBox.clear()
-            self.tab.snap_channel_comboBox.addItems(channel_list)
-            self.tab.snap_channel_comboBox.setCurrentText(
-=======
         with blockSignals(self.tab_wdg.snap_channel_comboBox):
             self.tab_wdg.snap_channel_comboBox.clear()
             self.tab_wdg.snap_channel_comboBox.addItems(channel_list)
             self.tab_wdg.snap_channel_comboBox.setCurrentText(
->>>>>>> 17efbced
                 self._mmc.getCurrentConfig(channel_group)
             )
 
     def _on_config_set(self, groupName: str, configName: str):
         if groupName == self._mmc.getOrGuessChannelGroup():
-<<<<<<< HEAD
-            with blockSignals(self.tab.snap_channel_comboBox):
-                self.tab.snap_channel_comboBox.setCurrentText(configName)
-=======
             with blockSignals(self.tab_wdg.snap_channel_comboBox):
                 self.tab_wdg.snap_channel_comboBox.setCurrentText(configName)
->>>>>>> 17efbced
 
     def _channel_changed(self, newChannel: str):
         self._mmc.setConfig(self._mmc.getChannelGroup(), newChannel)
@@ -693,15 +510,6 @@
         return self.objectives_device, None, None
 
     def _add_objective_to_gui(self, current_obj, presets):
-<<<<<<< HEAD
-        with blockSignals(self.obj.objective_comboBox):
-            self.obj.objective_comboBox.clear()
-            self.obj.objective_comboBox.addItems(presets)
-            if isinstance(current_obj, int):
-                self.obj.objective_comboBox.setCurrentIndex(current_obj)
-            else:
-                self.obj.objective_comboBox.setCurrentText(current_obj)
-=======
         with blockSignals(self.obj_wdg.objective_comboBox):
             self.obj_wdg.objective_comboBox.clear()
             self.obj_wdg.objective_comboBox.addItems(presets)
@@ -709,7 +517,6 @@
                 self.obj_wdg.objective_comboBox.setCurrentIndex(current_obj)
             else:
                 self.obj_wdg.objective_comboBox.setCurrentText(current_obj)
->>>>>>> 17efbced
             self._update_pixel_size()
             return
 
@@ -733,19 +540,12 @@
         if match:
             mag = int(match.groups()[0])
 
-<<<<<<< HEAD
-            if self.cam.px_size_doubleSpinBox.value() == 1.0:
-                return
-
-            image_pixel_size = self.cam.px_size_doubleSpinBox.value() / mag
-=======
             # if self.cam.px_size_doubleSpinBox.value() == 1.0:
             if value == 1.0:
                 return
 
             # image_pixel_size = self.cam.px_size_doubleSpinBox.value() / mag
             image_pixel_size = value / mag
->>>>>>> 17efbced
             px_cgf_name = f"px_size_{curr_obj}"
             # set image pixel sixe (x,y) for the newly created pixel size config
             self._mmc.definePixelSizeConfig(
@@ -756,11 +556,7 @@
         # if it does't match, px size is set to 0.0
 
     def change_objective(self):
-<<<<<<< HEAD
-        if self.obj.objective_comboBox.count() <= 0:
-=======
         if self.obj_wdg.objective_comboBox.count() <= 0:
->>>>>>> 17efbced
             return
 
         if self.objectives_device == "":
@@ -774,17 +570,7 @@
 
         try:
             self._mmc.setConfig(
-<<<<<<< HEAD
-                self.objectives_cfg, self.obj.objective_comboBox.currentText()
-            )
-        except ValueError:
-            self._mmc.setProperty(
-                self.objectives_device,
-                "Label",
-                self.obj.objective_comboBox.currentText(),
-=======
                 self.objectives_cfg, self.obj_wdg.objective_comboBox.currentText()
->>>>>>> 17efbced
             )
         except ValueError:
             self._mmc.setProperty(
@@ -797,13 +583,6 @@
         self._mmc.setPosition(zdev, currentZ)
         self._mmc.waitForDevice(zdev)
 
-<<<<<<< HEAD
-        self._mmc.waitForDevice(self.objectives_device)
-        self._mmc.setPosition(zdev, currentZ)
-        self._mmc.waitForDevice(zdev)
-
-=======
->>>>>>> 17efbced
         self._update_pixel_size()
 
     # stages
@@ -812,14 +591,13 @@
             x, y = self._mmc.getXPosition(), self._mmc.getYPosition()
             self._on_xy_stage_position_changed(self._mmc.getXYStageDevice(), x, y)
         if self._mmc.getFocusDevice():
-<<<<<<< HEAD
-            self.stages.z_lineEdit.setText(f"{self._mmc.getZPosition():.1f}")
+            self.stage_wdg.z_lineEdit.setText(f"{self._mmc.getZPosition():.1f}")
 
     def _refresh_xyz_devices(self):
 
-        self.stages.focus_device_comboBox.clear()
-        self.stages.xy_device_comboBox.clear()
-        self.stages.offset_device_comboBox.clear()
+        self.stage_wdg.focus_device_comboBox.clear()
+        self.stage_wdg.xy_device_comboBox.clear()
+        self.stage_wdg.offset_device_comboBox.clear()
 
         xy_stage_devs = list(self._mmc.getLoadedDevicesOfType(DeviceType.XYStageDevice))
 
@@ -828,52 +606,54 @@
         offset_devs = list(self._mmc.getLoadedDevicesOfType(DeviceType.AutoFocusDevice))
 
         if not xy_stage_devs:
-            self.stages.XY_groupBox.setEnabled(False)
-        else:
-            self.stages.XY_groupBox.setEnabled(True)
-            self.stages.xy_device_comboBox.addItems(xy_stage_devs)
+            self.stage_wdg.XY_groupBox.setEnabled(False)
+        else:
+            self.stage_wdg.XY_groupBox.setEnabled(True)
+            self.stage_wdg.xy_device_comboBox.addItems(xy_stage_devs)
             self._set_xy_stage_device()
 
         if not focus_devs:
-            self.stages.Z_groupBox.setEnabled(False)
-        else:
-            self.stages.Z_groupBox.setEnabled(True)
-            self.stages.focus_device_comboBox.addItems(focus_devs)
+            self.stage_wdg.Z_groupBox.setEnabled(False)
+        else:
+            self.stage_wdg.Z_groupBox.setEnabled(True)
+            self.stage_wdg.focus_device_comboBox.addItems(focus_devs)
             self._set_focus_device()
 
         if not offset_devs:
-            self.stages.offset_device_comboBox.setEnabled(False)
-        else:
-            self.stages.offset_device_comboBox.addItems(offset_devs)
+            self.stage_wdg.offset_device_comboBox.setEnabled(False)
+        else:
+            self.stage_wdg.offset_device_comboBox.addItems(offset_devs)
             self._set_autofocus_device()
 
     def _set_xy_stage_device(self):
-        if not self.stages.xy_device_comboBox.count():
-            return
-        self._mmc.setXYStageDevice(self.stages.xy_device_comboBox.currentText())
+        if not self.stage_wdg.xy_device_comboBox.count():
+            return
+        self._mmc.setXYStageDevice(self.stage_wdg.xy_device_comboBox.currentText())
 
     def _set_focus_device(self):
-        if not self.stages.focus_device_comboBox.count():
-            return
-        self._mmc.setFocusDevice(self.stages.focus_device_comboBox.currentText())
+        if not self.stage_wdg.focus_device_comboBox.count():
+            return
+        self._mmc.setFocusDevice(self.stage_wdg.focus_device_comboBox.currentText())
 
     def _set_autofocus_device(self):
-        if not self.stages.offset_device_comboBox.count():
+        if not self.stage_wdg.offset_device_comboBox.count():
             return
         self.autofocus_z_stage = AutofocusDevice.set(
-            self.stages.offset_device_comboBox.currentText(), self._mmc
+            self.stage_wdg.offset_device_comboBox.currentText(), self._mmc
         )
         # remove autofocus offset device if in the combobox of focus devices
         # e.g. "TIPSFOffset" for Nikon PFS
-        if self.stages.focus_device_comboBox.count() > 1:
-            focus_cbox_items = list(self.stages.focus_device_comboBox.itemText())
+        if self.stage_wdg.focus_device_comboBox.count() > 1:
+            focus_cbox_items = list(self.stage_wdg.focus_device_comboBox.itemText())
             if self.autofocus_z_stage.offset_device in focus_cbox_items:
-                self.stages.focus_device_comboBox.removeItem(
-                    self.stages.focus_device_comboBox.findText(
+                self.stage_wdg.focus_device_comboBox.removeItem(
+                    self.stage_wdg.focus_device_comboBox.findText(
                         self.autofocus_z_stage.offset_device
                     )
                 )
-        self._mmc.setAutoFocusDevice(self.stages.offset_device_comboBox.currentText())
+        self._mmc.setAutoFocusDevice(
+            self.stage_wdg.offset_device_comboBox.currentText()
+        )
         self._on_offset_status_changed()
 
     def _on_offset_status_changed(self):
@@ -882,67 +662,15 @@
             or self.autofocus_z_stage
             and not self.autofocus_z_stage.isEngaged()
         ):
-            self.stages.offset_Z_groupBox.setEnabled(False)
-            self.stages.Z_groupBox.setEnabled(True)
+            self.stage_wdg.offset_Z_groupBox.setEnabled(False)
+            self.stage_wdg.Z_groupBox.setEnabled(True)
         else:
             autofocus_dev = self.autofocus_z_stage.autofocus_device
             if self.autofocus_z_stage.isLocked() or self.autofocus_z_stage.isFocusing(
                 autofocus_dev
             ):
-                self.stages.offset_Z_groupBox.setEnabled(True)
-                self.stages.Z_groupBox.setEnabled(False)
-
-    def _on_xy_stage_position_changed(self, name, x, y):
-        self.stages.x_lineEdit.setText(f"{x:.1f}")
-        self.stages.y_lineEdit.setText(f"{y:.1f}")
-
-    def _on_stage_position_changed(self, name, value):
-        if "z" in name.lower():  # hack
-            self.stages.z_lineEdit.setText(f"{value:.1f}")
-
-    def stage_x_left(self):
-        self._mmc.setRelativeXYPosition(
-            -float(self.stages.xy_step_size_SpinBox.value()), 0.0
-        )
-        if self.stages.snap_on_click_checkBox.isChecked():
-=======
-            self.stage_wdg.z_lineEdit.setText(f"{self._mmc.getZPosition():.1f}")
-
-    def _refresh_xyz_devices(self):
-
-        # since there is no offset control yet:
-        self.stage_wdg.offset_Z_groupBox.setEnabled(False)
-
-        self.stage_wdg.focus_device_comboBox.clear()
-        self.stage_wdg.xy_device_comboBox.clear()
-
-        xy_stage_devs = list(self._mmc.getLoadedDevicesOfType(DeviceType.XYStageDevice))
-
-        focus_devs = list(self._mmc.getLoadedDevicesOfType(DeviceType.StageDevice))
-
-        if not xy_stage_devs:
-            self.stage_wdg.XY_groupBox.setEnabled(False)
-        else:
-            self.stage_wdg.XY_groupBox.setEnabled(True)
-            self.stage_wdg.xy_device_comboBox.addItems(xy_stage_devs)
-            self._set_xy_stage_device()
-
-        if not focus_devs:
-            self.stage_wdg.Z_groupBox.setEnabled(False)
-        else:
-            self.stage_wdg.Z_groupBox.setEnabled(True)
-            self.stage_wdg.focus_device_comboBox.addItems(focus_devs)
-            self._set_focus_device()
-
-    def _set_xy_stage_device(self):
-        if not self.stage_wdg.xy_device_comboBox.count():
-            return
-        self._mmc.setXYStageDevice(self.stage_wdg.xy_device_comboBox.currentText())
-
-    def _set_focus_device(self):
-        if not self.stage_wdg.focus_device_comboBox.count():
-            return
-        self._mmc.setFocusDevice(self.stage_wdg.focus_device_comboBox.currentText())
+                self.stage_wdg.offset_Z_groupBox.setEnabled(True)
+                self.stage_wdg.Z_groupBox.setEnabled(False)
 
     def _on_xy_stage_position_changed(self, name, x, y):
         self.stage_wdg.x_lineEdit.setText(f"{x:.1f}")
@@ -957,69 +685,43 @@
             -float(self.stage_wdg.xy_step_size_SpinBox.value()), 0.0
         )
         if self.stage_wdg.snap_on_click_checkBox.isChecked():
->>>>>>> 17efbced
             self.snap()
 
     def stage_x_right(self):
         self._mmc.setRelativeXYPosition(
-<<<<<<< HEAD
-            float(self.stages.xy_step_size_SpinBox.value()), 0.0
-        )
-        if self.stages.snap_on_click_checkBox.isChecked():
-=======
             float(self.stage_wdg.xy_step_size_SpinBox.value()), 0.0
         )
         if self.stage_wdg.snap_on_click_checkBox.isChecked():
->>>>>>> 17efbced
             self.snap()
 
     def stage_y_up(self):
         self._mmc.setRelativeXYPosition(
             0.0,
-<<<<<<< HEAD
-            float(self.stages.xy_step_size_SpinBox.value()),
-        )
-        if self.stages.snap_on_click_checkBox.isChecked():
-=======
             float(self.stage_wdg.xy_step_size_SpinBox.value()),
         )
         if self.stage_wdg.snap_on_click_checkBox.isChecked():
->>>>>>> 17efbced
             self.snap()
 
     def stage_y_down(self):
         self._mmc.setRelativeXYPosition(
             0.0,
-<<<<<<< HEAD
-            -float(self.stages.xy_step_size_SpinBox.value()),
-        )
-        if self.stages.snap_on_click_checkBox.isChecked():
-=======
             -float(self.stage_wdg.xy_step_size_SpinBox.value()),
         )
         if self.stage_wdg.snap_on_click_checkBox.isChecked():
->>>>>>> 17efbced
             self.snap()
 
     def stage_z_up(self):
         self._mmc.setRelativePosition(
-<<<<<<< HEAD
-            float(self.stages.z_step_size_doubleSpinBox.value())
-        )
-        if self.stages.snap_on_click_checkBox.isChecked():
-=======
             float(self.stage_wdg.z_step_size_doubleSpinBox.value())
         )
         if self.stage_wdg.snap_on_click_checkBox.isChecked():
->>>>>>> 17efbced
             self.snap()
 
     def stage_z_down(self):
         self._mmc.setRelativePosition(
-<<<<<<< HEAD
-            -float(self.stages.z_step_size_doubleSpinBox.value())
-        )
-        if self.stages.snap_on_click_checkBox.isChecked():
+            -float(self.stage_wdg.z_step_size_doubleSpinBox.value())
+        )
+        if self.stage_wdg.snap_on_click_checkBox.isChecked():
             self.snap()
 
     def offset_up(self):
@@ -1027,10 +729,10 @@
             offset_dev = self.autofocus_z_stage.offset_device
             current_offset = self.autofocus_z_stage.get_position(offset_dev)
             new_offset = current_offset + float(
-                self.stages.offset_z_step_size_doubleSpinBox.value()
+                self.stage_wdg.offset_z_step_size_doubleSpinBox.value()
             )
             self.autofocus_z_stage.set_offset(offset_dev, new_offset)
-            if self.stages.snap_on_click_checkBox.isChecked():
+            if self.stage_wdg.snap_on_click_checkBox.isChecked():
                 self.snap()
 
     def offset_down(self):
@@ -1038,49 +740,8 @@
             offset_dev = self.autofocus_z_stage.offset_device
             current_offset = self.autofocus_z_stage.get_position(offset_dev)
             new_offset = current_offset - float(
-                self.stages.offset_z_step_size_doubleSpinBox.value()
+                self.stage_wdg.offset_z_step_size_doubleSpinBox.value()
             )
             self.autofocus_z_stage.set_offset(offset_dev, new_offset)
-            if self.stages.snap_on_click_checkBox.isChecked():
-                self.snap()
-
-    # camera
-    def _refresh_camera_options(self):
-        cam_device = self._mmc.getCameraDevice()
-        if not cam_device:
-            return
-        cam_props = self._mmc.getDevicePropertyNames(cam_device)
-        if "Binning" in cam_props:
-            bin_opts = self._mmc.getAllowedPropertyValues(cam_device, "Binning")
-            with blockSignals(self.cam.bin_comboBox):
-                self.cam.bin_comboBox.clear()
-                self.cam.bin_comboBox.addItems(bin_opts)
-                self.cam.bin_comboBox.setCurrentText(
-                    self._mmc.getProperty(cam_device, "Binning")
-                )
-
-        if "PixelType" in cam_props:
-            px_t = self._mmc.getAllowedPropertyValues(cam_device, "PixelType")
-            with blockSignals(self.cam.bit_comboBox):
-                self.cam.bit_comboBox.clear()
-                self.cam.bit_comboBox.addItems(px_t)
-                self.cam.bit_comboBox.setCurrentText(
-                    self._mmc.getProperty(cam_device, "PixelType")
-                )
-
-    def bit_changed(self):
-        if self.cam.bit_comboBox.count() > 0:
-            bits = self.cam.bit_comboBox.currentText()
-            self._mmc.setProperty(self._mmc.getCameraDevice(), "PixelType", bits)
-
-    def bin_changed(self):
-        if self.cam.bin_comboBox.count() > 0:
-            bins = self.cam.bin_comboBox.currentText()
-            cd = self._mmc.getCameraDevice()
-            self._mmc.setProperty(cd, "Binning", bins)
-=======
-            -float(self.stage_wdg.z_step_size_doubleSpinBox.value())
-        )
-        if self.stage_wdg.snap_on_click_checkBox.isChecked():
-            self.snap()
->>>>>>> 17efbced
+            if self.stage_wdg.snap_on_click_checkBox.isChecked():
+                self.snap()